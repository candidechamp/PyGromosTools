--- conflicted
+++ resolved
@@ -122,11 +122,7 @@
      "name": "stderr",
      "output_type": "stream",
      "text": [
-<<<<<<< HEAD
       "/cluster/work/igc/wsalome/anaconda3/envs/pygromos/lib/python3.7/site-packages/pandas/core/generic.py:2621: PerformanceWarning: \n",
-=======
-      "/home/bschroed/anaconda3/envs/pygromos/lib/python3.7/site-packages/pandas/core/generic.py:2620: PerformanceWarning: \n",
->>>>>>> 89544b86
       "your performance may suffer as PyTables will pickle object types that it cannot\n",
       "map directly to c-types [inferred_type->mixed,key->block2_values] [items->Index(['POS_1', 'POS_2', 'POS_3', 'POS_4', 'POS_5', 'POS_6', 'POS_7', 'POS_8',\n",
       "       'POS_9', 'POS_10', 'POS_11', 'POS_12', 'POS_13', 'POS_14', 'POS_15',\n",
@@ -713,11 +709,7 @@
   },
   {
    "cell_type": "code",
-<<<<<<< HEAD
    "execution_count": 15,
-=======
-   "execution_count": 14,
->>>>>>> 89544b86
    "metadata": {},
    "outputs": [
     {
@@ -741,11 +733,7 @@
        " 'write']"
       ]
      },
-<<<<<<< HEAD
      "execution_count": 15,
-=======
-     "execution_count": 14,
->>>>>>> 89544b86
      "metadata": {},
      "output_type": "execute_result"
     }
@@ -774,12 +762,7 @@
   },
   {
    "cell_type": "code",
-<<<<<<< HEAD
    "execution_count": 16,
-=======
-   "execution_count": 15,
->>>>>>> 89544b86
-   "metadata": {},
    "outputs": [
     {
      "data": {
@@ -787,11 +770,7 @@
        "874.6182260652407"
       ]
      },
-<<<<<<< HEAD
      "execution_count": 16,
-=======
-     "execution_count": 15,
->>>>>>> 89544b86
      "metadata": {},
      "output_type": "execute_result"
     }
@@ -803,11 +782,7 @@
   },
   {
    "cell_type": "code",
-<<<<<<< HEAD
    "execution_count": 17,
-=======
-   "execution_count": 16,
->>>>>>> 89544b86
    "metadata": {},
    "outputs": [
     {
@@ -816,11 +791,7 @@
        "array([297.7702854 , 297.71343093])"
       ]
      },
-<<<<<<< HEAD
      "execution_count": 17,
-=======
-     "execution_count": 16,
->>>>>>> 89544b86
      "metadata": {},
      "output_type": "execute_result"
     }
@@ -846,11 +817,7 @@
   },
   {
    "cell_type": "code",
-<<<<<<< HEAD
    "execution_count": 18,
-=======
-   "execution_count": 17,
->>>>>>> 89544b86
    "metadata": {},
    "outputs": [
     {
@@ -871,11 +838,7 @@
        "Name: 2, dtype: object"
       ]
      },
-<<<<<<< HEAD
      "execution_count": 18,
-=======
-     "execution_count": 17,
->>>>>>> 89544b86
      "metadata": {},
      "output_type": "execute_result"
     }
@@ -886,11 +849,7 @@
   },
   {
    "cell_type": "code",
-<<<<<<< HEAD
    "execution_count": 19,
-=======
-   "execution_count": 18,
->>>>>>> 89544b86
    "metadata": {},
    "outputs": [
     {
@@ -909,11 +868,7 @@
        "Name: nonbonded, dtype: float64"
       ]
      },
-<<<<<<< HEAD
      "execution_count": 19,
-=======
-     "execution_count": 18,
->>>>>>> 89544b86
      "metadata": {},
      "output_type": "execute_result"
     }
@@ -925,11 +880,7 @@
   },
   {
    "cell_type": "code",
-<<<<<<< HEAD
    "execution_count": 20,
-=======
-   "execution_count": 19,
->>>>>>> 89544b86
    "metadata": {
     "pycharm": {
      "name": "#%%\n"
@@ -950,7 +901,6 @@
       "        0.             0.             0.             0.\n",
       "        0.             0.             0.             0.\n",
       "        0.             0.     ]\n"
-<<<<<<< HEAD
      ]
     },
     {
@@ -972,8 +922,6 @@
       "\u001b[0;32m/cluster/work/igc/wsalome/anaconda3/envs/pygromos/lib/python3.7/site-packages/pandas/core/internals/construction.py\u001b[0m in \u001b[0;36minit_ndarray\u001b[0;34m(values, index, columns, dtype, copy)\u001b[0m\n\u001b[1;32m    236\u001b[0m         \u001b[0mblock_values\u001b[0m \u001b[0;34m=\u001b[0m \u001b[0;34m[\u001b[0m\u001b[0mvalues\u001b[0m\u001b[0;34m]\u001b[0m\u001b[0;34m\u001b[0m\u001b[0;34m\u001b[0m\u001b[0m\n\u001b[1;32m    237\u001b[0m \u001b[0;34m\u001b[0m\u001b[0m\n\u001b[0;32m--> 238\u001b[0;31m     \u001b[0;32mreturn\u001b[0m \u001b[0mcreate_block_manager_from_blocks\u001b[0m\u001b[0;34m(\u001b[0m\u001b[0mblock_values\u001b[0m\u001b[0;34m,\u001b[0m \u001b[0;34m[\u001b[0m\u001b[0mcolumns\u001b[0m\u001b[0;34m,\u001b[0m \u001b[0mindex\u001b[0m\u001b[0;34m]\u001b[0m\u001b[0;34m)\u001b[0m\u001b[0;34m\u001b[0m\u001b[0;34m\u001b[0m\u001b[0m\n\u001b[0m\u001b[1;32m    239\u001b[0m \u001b[0;34m\u001b[0m\u001b[0m\n\u001b[1;32m    240\u001b[0m \u001b[0;34m\u001b[0m\u001b[0m\n",
       "\u001b[0;32m/cluster/work/igc/wsalome/anaconda3/envs/pygromos/lib/python3.7/site-packages/pandas/core/internals/managers.py\u001b[0m in \u001b[0;36mcreate_block_manager_from_blocks\u001b[0;34m(blocks, axes)\u001b[0m\n\u001b[1;32m   1685\u001b[0m         \u001b[0mblocks\u001b[0m \u001b[0;34m=\u001b[0m \u001b[0;34m[\u001b[0m\u001b[0mgetattr\u001b[0m\u001b[0;34m(\u001b[0m\u001b[0mb\u001b[0m\u001b[0;34m,\u001b[0m \u001b[0;34m\"values\"\u001b[0m\u001b[0;34m,\u001b[0m \u001b[0mb\u001b[0m\u001b[0;34m)\u001b[0m \u001b[0;32mfor\u001b[0m \u001b[0mb\u001b[0m \u001b[0;32min\u001b[0m \u001b[0mblocks\u001b[0m\u001b[0;34m]\u001b[0m\u001b[0;34m\u001b[0m\u001b[0;34m\u001b[0m\u001b[0m\n\u001b[1;32m   1686\u001b[0m         \u001b[0mtot_items\u001b[0m \u001b[0;34m=\u001b[0m \u001b[0msum\u001b[0m\u001b[0;34m(\u001b[0m\u001b[0mb\u001b[0m\u001b[0;34m.\u001b[0m\u001b[0mshape\u001b[0m\u001b[0;34m[\u001b[0m\u001b[0;36m0\u001b[0m\u001b[0;34m]\u001b[0m \u001b[0;32mfor\u001b[0m \u001b[0mb\u001b[0m \u001b[0;32min\u001b[0m \u001b[0mblocks\u001b[0m\u001b[0;34m)\u001b[0m\u001b[0;34m\u001b[0m\u001b[0;34m\u001b[0m\u001b[0m\n\u001b[0;32m-> 1687\u001b[0;31m         \u001b[0;32mraise\u001b[0m \u001b[0mconstruction_error\u001b[0m\u001b[0;34m(\u001b[0m\u001b[0mtot_items\u001b[0m\u001b[0;34m,\u001b[0m \u001b[0mblocks\u001b[0m\u001b[0;34m[\u001b[0m\u001b[0;36m0\u001b[0m\u001b[0;34m]\u001b[0m\u001b[0;34m.\u001b[0m\u001b[0mshape\u001b[0m\u001b[0;34m[\u001b[0m\u001b[0;36m1\u001b[0m\u001b[0;34m:\u001b[0m\u001b[0;34m]\u001b[0m\u001b[0;34m,\u001b[0m \u001b[0maxes\u001b[0m\u001b[0;34m,\u001b[0m \u001b[0me\u001b[0m\u001b[0;34m)\u001b[0m\u001b[0;34m\u001b[0m\u001b[0;34m\u001b[0m\u001b[0m\n\u001b[0m\u001b[1;32m   1688\u001b[0m \u001b[0;34m\u001b[0m\u001b[0m\n\u001b[1;32m   1689\u001b[0m \u001b[0;34m\u001b[0m\u001b[0m\n",
       "\u001b[0;31mValueError\u001b[0m: Shape of passed values is (10, 38), indices imply (10, 43)"
-=======
->>>>>>> 89544b86
      ]
     },
     {
@@ -1336,403 +1284,9 @@
   },
   {
    "cell_type": "code",
-<<<<<<< HEAD
    "execution_count": null,
    "metadata": {},
    "outputs": [],
-=======
-   "execution_count": 20,
-   "metadata": {},
-   "outputs": [
-    {
-     "name": "stderr",
-     "output_type": "stream",
-     "text": [
-      "/home/bschroed/anaconda3/envs/pygromos/lib/python3.7/site-packages/pandas/core/generic.py:2620: PerformanceWarning: \n",
-      "your performance may suffer as PyTables will pickle object types that it cannot\n",
-      "map directly to c-types [inferred_type->mixed,key->block2_values] [items->Index(['totals', 'baths', 'bonded', 'nonbonded', 'special', 'eds',\n",
-      "       'precalclam', 'mass', 'temperature', 'volume', 'pressure'],\n",
-      "      dtype='object')]\n",
-      "\n",
-      "  encoding=encoding,\n"
-     ]
-    },
-    {
-     "data": {
-      "text/html": [
-       "<div>\n",
-       "<style scoped>\n",
-       "    .dataframe tbody tr th:only-of-type {\n",
-       "        vertical-align: middle;\n",
-       "    }\n",
-       "\n",
-       "    .dataframe tbody tr th {\n",
-       "        vertical-align: top;\n",
-       "    }\n",
-       "\n",
-       "    .dataframe thead th {\n",
-       "        text-align: right;\n",
-       "    }\n",
-       "</style>\n",
-       "<table border=\"1\" class=\"dataframe\">\n",
-       "  <thead>\n",
-       "    <tr style=\"text-align: right;\">\n",
-       "      <th></th>\n",
-       "      <th>nr_lambdas</th>\n",
-       "      <th>A_e_lj_1</th>\n",
-       "      <th>B_e_lj_1</th>\n",
-       "      <th>A_e_crf_1</th>\n",
-       "      <th>B_e_crf_1</th>\n",
-       "      <th>AB_kinetic_1</th>\n",
-       "      <th>AB_bond_1</th>\n",
-       "      <th>AB_angle_1</th>\n",
-       "      <th>AB_improper_1</th>\n",
-       "      <th>AB_disres_1</th>\n",
-       "      <th>...</th>\n",
-       "      <th>B_e_crf_2</th>\n",
-       "      <th>AB_kinetic_2</th>\n",
-       "      <th>AB_bond_2</th>\n",
-       "      <th>AB_angle_2</th>\n",
-       "      <th>AB_improper_2</th>\n",
-       "      <th>AB_disres_2</th>\n",
-       "      <th>AB_dihres_2</th>\n",
-       "      <th>AB_disfld_2</th>\n",
-       "      <th>A_dihedral</th>\n",
-       "      <th>B_dihedral</th>\n",
-       "    </tr>\n",
-       "  </thead>\n",
-       "  <tbody>\n",
-       "    <tr>\n",
-       "      <th>0</th>\n",
-       "      <td>2.0</td>\n",
-       "      <td>-4.469426</td>\n",
-       "      <td>-53.669555</td>\n",
-       "      <td>-79.373179</td>\n",
-       "      <td>-52.887373</td>\n",
-       "      <td>36.091797</td>\n",
-       "      <td>0.0</td>\n",
-       "      <td>0.0</td>\n",
-       "      <td>0.0</td>\n",
-       "      <td>0.0</td>\n",
-       "      <td>...</td>\n",
-       "      <td>-122.394320</td>\n",
-       "      <td>36.091797</td>\n",
-       "      <td>0.0</td>\n",
-       "      <td>0.0</td>\n",
-       "      <td>0.0</td>\n",
-       "      <td>0.0</td>\n",
-       "      <td>0.0</td>\n",
-       "      <td>0.0</td>\n",
-       "      <td>0.0</td>\n",
-       "      <td>0.0</td>\n",
-       "    </tr>\n",
-       "    <tr>\n",
-       "      <th>1</th>\n",
-       "      <td>2.0</td>\n",
-       "      <td>-55.493090</td>\n",
-       "      <td>-58.228689</td>\n",
-       "      <td>-86.711496</td>\n",
-       "      <td>-52.410062</td>\n",
-       "      <td>44.886645</td>\n",
-       "      <td>0.0</td>\n",
-       "      <td>0.0</td>\n",
-       "      <td>0.0</td>\n",
-       "      <td>0.0</td>\n",
-       "      <td>...</td>\n",
-       "      <td>-122.457590</td>\n",
-       "      <td>44.886645</td>\n",
-       "      <td>0.0</td>\n",
-       "      <td>0.0</td>\n",
-       "      <td>0.0</td>\n",
-       "      <td>0.0</td>\n",
-       "      <td>0.0</td>\n",
-       "      <td>0.0</td>\n",
-       "      <td>0.0</td>\n",
-       "      <td>0.0</td>\n",
-       "    </tr>\n",
-       "    <tr>\n",
-       "      <th>2</th>\n",
-       "      <td>2.0</td>\n",
-       "      <td>-3.935587</td>\n",
-       "      <td>-54.492379</td>\n",
-       "      <td>-79.515189</td>\n",
-       "      <td>-54.142546</td>\n",
-       "      <td>46.199981</td>\n",
-       "      <td>0.0</td>\n",
-       "      <td>0.0</td>\n",
-       "      <td>0.0</td>\n",
-       "      <td>0.0</td>\n",
-       "      <td>...</td>\n",
-       "      <td>-139.035309</td>\n",
-       "      <td>46.199981</td>\n",
-       "      <td>0.0</td>\n",
-       "      <td>0.0</td>\n",
-       "      <td>0.0</td>\n",
-       "      <td>0.0</td>\n",
-       "      <td>0.0</td>\n",
-       "      <td>0.0</td>\n",
-       "      <td>0.0</td>\n",
-       "      <td>0.0</td>\n",
-       "    </tr>\n",
-       "    <tr>\n",
-       "      <th>3</th>\n",
-       "      <td>2.0</td>\n",
-       "      <td>-44.047130</td>\n",
-       "      <td>-54.945185</td>\n",
-       "      <td>-83.150923</td>\n",
-       "      <td>-53.673066</td>\n",
-       "      <td>41.268221</td>\n",
-       "      <td>0.0</td>\n",
-       "      <td>0.0</td>\n",
-       "      <td>0.0</td>\n",
-       "      <td>0.0</td>\n",
-       "      <td>...</td>\n",
-       "      <td>-130.358158</td>\n",
-       "      <td>41.268221</td>\n",
-       "      <td>0.0</td>\n",
-       "      <td>0.0</td>\n",
-       "      <td>0.0</td>\n",
-       "      <td>0.0</td>\n",
-       "      <td>0.0</td>\n",
-       "      <td>0.0</td>\n",
-       "      <td>0.0</td>\n",
-       "      <td>0.0</td>\n",
-       "    </tr>\n",
-       "    <tr>\n",
-       "      <th>4</th>\n",
-       "      <td>2.0</td>\n",
-       "      <td>-23.340313</td>\n",
-       "      <td>-52.961388</td>\n",
-       "      <td>-75.743516</td>\n",
-       "      <td>-53.920133</td>\n",
-       "      <td>36.680211</td>\n",
-       "      <td>0.0</td>\n",
-       "      <td>0.0</td>\n",
-       "      <td>0.0</td>\n",
-       "      <td>0.0</td>\n",
-       "      <td>...</td>\n",
-       "      <td>-134.272063</td>\n",
-       "      <td>36.680211</td>\n",
-       "      <td>0.0</td>\n",
-       "      <td>0.0</td>\n",
-       "      <td>0.0</td>\n",
-       "      <td>0.0</td>\n",
-       "      <td>0.0</td>\n",
-       "      <td>0.0</td>\n",
-       "      <td>0.0</td>\n",
-       "      <td>0.0</td>\n",
-       "    </tr>\n",
-       "    <tr>\n",
-       "      <th>...</th>\n",
-       "      <td>...</td>\n",
-       "      <td>...</td>\n",
-       "      <td>...</td>\n",
-       "      <td>...</td>\n",
-       "      <td>...</td>\n",
-       "      <td>...</td>\n",
-       "      <td>...</td>\n",
-       "      <td>...</td>\n",
-       "      <td>...</td>\n",
-       "      <td>...</td>\n",
-       "      <td>...</td>\n",
-       "      <td>...</td>\n",
-       "      <td>...</td>\n",
-       "      <td>...</td>\n",
-       "      <td>...</td>\n",
-       "      <td>...</td>\n",
-       "      <td>...</td>\n",
-       "      <td>...</td>\n",
-       "      <td>...</td>\n",
-       "      <td>...</td>\n",
-       "      <td>...</td>\n",
-       "    </tr>\n",
-       "    <tr>\n",
-       "      <th>495</th>\n",
-       "      <td>2.0</td>\n",
-       "      <td>39.941549</td>\n",
-       "      <td>-64.577818</td>\n",
-       "      <td>-71.993096</td>\n",
-       "      <td>-53.485889</td>\n",
-       "      <td>35.829309</td>\n",
-       "      <td>0.0</td>\n",
-       "      <td>0.0</td>\n",
-       "      <td>0.0</td>\n",
-       "      <td>0.0</td>\n",
-       "      <td>...</td>\n",
-       "      <td>-130.534976</td>\n",
-       "      <td>35.829309</td>\n",
-       "      <td>0.0</td>\n",
-       "      <td>0.0</td>\n",
-       "      <td>0.0</td>\n",
-       "      <td>0.0</td>\n",
-       "      <td>0.0</td>\n",
-       "      <td>0.0</td>\n",
-       "      <td>0.0</td>\n",
-       "      <td>0.0</td>\n",
-       "    </tr>\n",
-       "    <tr>\n",
-       "      <th>496</th>\n",
-       "      <td>2.0</td>\n",
-       "      <td>-8.487283</td>\n",
-       "      <td>-54.840254</td>\n",
-       "      <td>-73.625420</td>\n",
-       "      <td>-54.112768</td>\n",
-       "      <td>33.260161</td>\n",
-       "      <td>0.0</td>\n",
-       "      <td>0.0</td>\n",
-       "      <td>0.0</td>\n",
-       "      <td>0.0</td>\n",
-       "      <td>...</td>\n",
-       "      <td>-117.262832</td>\n",
-       "      <td>33.260161</td>\n",
-       "      <td>0.0</td>\n",
-       "      <td>0.0</td>\n",
-       "      <td>0.0</td>\n",
-       "      <td>0.0</td>\n",
-       "      <td>0.0</td>\n",
-       "      <td>0.0</td>\n",
-       "      <td>0.0</td>\n",
-       "      <td>0.0</td>\n",
-       "    </tr>\n",
-       "    <tr>\n",
-       "      <th>497</th>\n",
-       "      <td>2.0</td>\n",
-       "      <td>29.934914</td>\n",
-       "      <td>-54.557127</td>\n",
-       "      <td>-76.326046</td>\n",
-       "      <td>-51.811587</td>\n",
-       "      <td>41.735086</td>\n",
-       "      <td>0.0</td>\n",
-       "      <td>0.0</td>\n",
-       "      <td>0.0</td>\n",
-       "      <td>0.0</td>\n",
-       "      <td>...</td>\n",
-       "      <td>-104.326673</td>\n",
-       "      <td>41.735086</td>\n",
-       "      <td>0.0</td>\n",
-       "      <td>0.0</td>\n",
-       "      <td>0.0</td>\n",
-       "      <td>0.0</td>\n",
-       "      <td>0.0</td>\n",
-       "      <td>0.0</td>\n",
-       "      <td>0.0</td>\n",
-       "      <td>0.0</td>\n",
-       "    </tr>\n",
-       "    <tr>\n",
-       "      <th>498</th>\n",
-       "      <td>2.0</td>\n",
-       "      <td>-35.691879</td>\n",
-       "      <td>-60.330236</td>\n",
-       "      <td>-77.859153</td>\n",
-       "      <td>-54.295433</td>\n",
-       "      <td>44.944847</td>\n",
-       "      <td>0.0</td>\n",
-       "      <td>0.0</td>\n",
-       "      <td>0.0</td>\n",
-       "      <td>0.0</td>\n",
-       "      <td>...</td>\n",
-       "      <td>-123.231158</td>\n",
-       "      <td>44.944847</td>\n",
-       "      <td>0.0</td>\n",
-       "      <td>0.0</td>\n",
-       "      <td>0.0</td>\n",
-       "      <td>0.0</td>\n",
-       "      <td>0.0</td>\n",
-       "      <td>0.0</td>\n",
-       "      <td>0.0</td>\n",
-       "      <td>0.0</td>\n",
-       "    </tr>\n",
-       "    <tr>\n",
-       "      <th>499</th>\n",
-       "      <td>2.0</td>\n",
-       "      <td>21.308545</td>\n",
-       "      <td>-58.470225</td>\n",
-       "      <td>-72.376205</td>\n",
-       "      <td>-53.554977</td>\n",
-       "      <td>41.740483</td>\n",
-       "      <td>0.0</td>\n",
-       "      <td>0.0</td>\n",
-       "      <td>0.0</td>\n",
-       "      <td>0.0</td>\n",
-       "      <td>...</td>\n",
-       "      <td>-125.539239</td>\n",
-       "      <td>41.740483</td>\n",
-       "      <td>0.0</td>\n",
-       "      <td>0.0</td>\n",
-       "      <td>0.0</td>\n",
-       "      <td>0.0</td>\n",
-       "      <td>0.0</td>\n",
-       "      <td>0.0</td>\n",
-       "      <td>0.0</td>\n",
-       "      <td>0.0</td>\n",
-       "    </tr>\n",
-       "  </tbody>\n",
-       "</table>\n",
-       "<p>500 rows × 25 columns</p>\n",
-       "</div>"
-      ],
-      "text/plain": [
-       "     nr_lambdas   A_e_lj_1   B_e_lj_1  A_e_crf_1  B_e_crf_1  AB_kinetic_1  \\\n",
-       "0           2.0  -4.469426 -53.669555 -79.373179 -52.887373     36.091797   \n",
-       "1           2.0 -55.493090 -58.228689 -86.711496 -52.410062     44.886645   \n",
-       "2           2.0  -3.935587 -54.492379 -79.515189 -54.142546     46.199981   \n",
-       "3           2.0 -44.047130 -54.945185 -83.150923 -53.673066     41.268221   \n",
-       "4           2.0 -23.340313 -52.961388 -75.743516 -53.920133     36.680211   \n",
-       "..          ...        ...        ...        ...        ...           ...   \n",
-       "495         2.0  39.941549 -64.577818 -71.993096 -53.485889     35.829309   \n",
-       "496         2.0  -8.487283 -54.840254 -73.625420 -54.112768     33.260161   \n",
-       "497         2.0  29.934914 -54.557127 -76.326046 -51.811587     41.735086   \n",
-       "498         2.0 -35.691879 -60.330236 -77.859153 -54.295433     44.944847   \n",
-       "499         2.0  21.308545 -58.470225 -72.376205 -53.554977     41.740483   \n",
-       "\n",
-       "     AB_bond_1  AB_angle_1  AB_improper_1  AB_disres_1  ...   B_e_crf_2  \\\n",
-       "0          0.0         0.0            0.0          0.0  ... -122.394320   \n",
-       "1          0.0         0.0            0.0          0.0  ... -122.457590   \n",
-       "2          0.0         0.0            0.0          0.0  ... -139.035309   \n",
-       "3          0.0         0.0            0.0          0.0  ... -130.358158   \n",
-       "4          0.0         0.0            0.0          0.0  ... -134.272063   \n",
-       "..         ...         ...            ...          ...  ...         ...   \n",
-       "495        0.0         0.0            0.0          0.0  ... -130.534976   \n",
-       "496        0.0         0.0            0.0          0.0  ... -117.262832   \n",
-       "497        0.0         0.0            0.0          0.0  ... -104.326673   \n",
-       "498        0.0         0.0            0.0          0.0  ... -123.231158   \n",
-       "499        0.0         0.0            0.0          0.0  ... -125.539239   \n",
-       "\n",
-       "     AB_kinetic_2  AB_bond_2  AB_angle_2  AB_improper_2  AB_disres_2  \\\n",
-       "0       36.091797        0.0         0.0            0.0          0.0   \n",
-       "1       44.886645        0.0         0.0            0.0          0.0   \n",
-       "2       46.199981        0.0         0.0            0.0          0.0   \n",
-       "3       41.268221        0.0         0.0            0.0          0.0   \n",
-       "4       36.680211        0.0         0.0            0.0          0.0   \n",
-       "..            ...        ...         ...            ...          ...   \n",
-       "495     35.829309        0.0         0.0            0.0          0.0   \n",
-       "496     33.260161        0.0         0.0            0.0          0.0   \n",
-       "497     41.735086        0.0         0.0            0.0          0.0   \n",
-       "498     44.944847        0.0         0.0            0.0          0.0   \n",
-       "499     41.740483        0.0         0.0            0.0          0.0   \n",
-       "\n",
-       "     AB_dihres_2  AB_disfld_2  A_dihedral  B_dihedral  \n",
-       "0            0.0          0.0         0.0         0.0  \n",
-       "1            0.0          0.0         0.0         0.0  \n",
-       "2            0.0          0.0         0.0         0.0  \n",
-       "3            0.0          0.0         0.0         0.0  \n",
-       "4            0.0          0.0         0.0         0.0  \n",
-       "..           ...          ...         ...         ...  \n",
-       "495          0.0          0.0         0.0         0.0  \n",
-       "496          0.0          0.0         0.0         0.0  \n",
-       "497          0.0          0.0         0.0         0.0  \n",
-       "498          0.0          0.0         0.0         0.0  \n",
-       "499          0.0          0.0         0.0         0.0  \n",
-       "\n",
-       "[500 rows x 25 columns]"
-      ]
-     },
-     "execution_count": 20,
-     "metadata": {},
-     "output_type": "execute_result"
-    }
-   ],
->>>>>>> 89544b86
    "source": [
     "# import the trajectory file into a Tre class\n",
     "tre = traj_tre.Tre(input_value=\"example_files/Traj_files/RAFE_TI_l0_5.tre\")\n",
@@ -1752,375 +1306,9 @@
   },
   {
    "cell_type": "code",
-<<<<<<< HEAD
    "execution_count": null,
    "metadata": {},
    "outputs": [],
-=======
-   "execution_count": 21,
-   "metadata": {},
-   "outputs": [
-    {
-     "name": "stderr",
-     "output_type": "stream",
-     "text": [
-      "/home/bschroed/anaconda3/envs/pygromos/lib/python3.7/site-packages/pandas/core/generic.py:2620: PerformanceWarning: \n",
-      "your performance may suffer as PyTables will pickle object types that it cannot\n",
-      "map directly to c-types [inferred_type->mixed,key->block2_values] [items->Index(['totals', 'baths', 'bonded', 'nonbonded', 'special', 'eds',\n",
-      "       'precalclam', 'mass', 'temperature', 'volume', 'pressure'],\n",
-      "      dtype='object')]\n",
-      "\n",
-      "  encoding=encoding,\n"
-     ]
-    },
-    {
-     "data": {
-      "text/html": [
-       "<div>\n",
-       "<style scoped>\n",
-       "    .dataframe tbody tr th:only-of-type {\n",
-       "        vertical-align: middle;\n",
-       "    }\n",
-       "\n",
-       "    .dataframe tbody tr th {\n",
-       "        vertical-align: top;\n",
-       "    }\n",
-       "\n",
-       "    .dataframe thead th {\n",
-       "        text-align: right;\n",
-       "    }\n",
-       "</style>\n",
-       "<table border=\"1\" class=\"dataframe\">\n",
-       "  <thead>\n",
-       "    <tr style=\"text-align: right;\">\n",
-       "      <th></th>\n",
-       "      <th>numstates</th>\n",
-       "      <th>total_1</th>\n",
-       "      <th>nonbonded_1</th>\n",
-       "      <th>special_1</th>\n",
-       "      <th>offset_1</th>\n",
-       "      <th>total_2</th>\n",
-       "      <th>nonbonded_2</th>\n",
-       "      <th>special_2</th>\n",
-       "      <th>offset_2</th>\n",
-       "      <th>total_3</th>\n",
-       "      <th>...</th>\n",
-       "      <th>special_7</th>\n",
-       "      <th>offset_7</th>\n",
-       "      <th>total_8</th>\n",
-       "      <th>nonbonded_8</th>\n",
-       "      <th>special_8</th>\n",
-       "      <th>offset_8</th>\n",
-       "      <th>total_9</th>\n",
-       "      <th>nonbonded_9</th>\n",
-       "      <th>special_9</th>\n",
-       "      <th>offset_9</th>\n",
-       "    </tr>\n",
-       "  </thead>\n",
-       "  <tbody>\n",
-       "    <tr>\n",
-       "      <th>0</th>\n",
-       "      <td>9.0</td>\n",
-       "      <td>-304.241276</td>\n",
-       "      <td>-304.241276</td>\n",
-       "      <td>0.0</td>\n",
-       "      <td>0.0</td>\n",
-       "      <td>-309.738568</td>\n",
-       "      <td>-309.738568</td>\n",
-       "      <td>0.0</td>\n",
-       "      <td>0.0</td>\n",
-       "      <td>-286.397004</td>\n",
-       "      <td>...</td>\n",
-       "      <td>0.0</td>\n",
-       "      <td>0.0</td>\n",
-       "      <td>-306.757290</td>\n",
-       "      <td>-306.757290</td>\n",
-       "      <td>0.0</td>\n",
-       "      <td>0.0</td>\n",
-       "      <td>1.661115e+05</td>\n",
-       "      <td>1.661115e+05</td>\n",
-       "      <td>0.0</td>\n",
-       "      <td>0.0</td>\n",
-       "    </tr>\n",
-       "    <tr>\n",
-       "      <th>1</th>\n",
-       "      <td>9.0</td>\n",
-       "      <td>-327.432243</td>\n",
-       "      <td>-327.432243</td>\n",
-       "      <td>0.0</td>\n",
-       "      <td>0.0</td>\n",
-       "      <td>-343.990987</td>\n",
-       "      <td>-343.990987</td>\n",
-       "      <td>0.0</td>\n",
-       "      <td>0.0</td>\n",
-       "      <td>-330.156886</td>\n",
-       "      <td>...</td>\n",
-       "      <td>0.0</td>\n",
-       "      <td>0.0</td>\n",
-       "      <td>-337.505471</td>\n",
-       "      <td>-337.505471</td>\n",
-       "      <td>0.0</td>\n",
-       "      <td>0.0</td>\n",
-       "      <td>2.114028e+05</td>\n",
-       "      <td>2.114028e+05</td>\n",
-       "      <td>0.0</td>\n",
-       "      <td>0.0</td>\n",
-       "    </tr>\n",
-       "    <tr>\n",
-       "      <th>2</th>\n",
-       "      <td>9.0</td>\n",
-       "      <td>-342.969913</td>\n",
-       "      <td>-342.969913</td>\n",
-       "      <td>0.0</td>\n",
-       "      <td>0.0</td>\n",
-       "      <td>-348.338017</td>\n",
-       "      <td>-348.338017</td>\n",
-       "      <td>0.0</td>\n",
-       "      <td>0.0</td>\n",
-       "      <td>-342.678812</td>\n",
-       "      <td>...</td>\n",
-       "      <td>0.0</td>\n",
-       "      <td>0.0</td>\n",
-       "      <td>-343.085575</td>\n",
-       "      <td>-343.085575</td>\n",
-       "      <td>0.0</td>\n",
-       "      <td>0.0</td>\n",
-       "      <td>2.335587e+05</td>\n",
-       "      <td>2.335587e+05</td>\n",
-       "      <td>0.0</td>\n",
-       "      <td>0.0</td>\n",
-       "    </tr>\n",
-       "    <tr>\n",
-       "      <th>3</th>\n",
-       "      <td>9.0</td>\n",
-       "      <td>-307.787722</td>\n",
-       "      <td>-307.787722</td>\n",
-       "      <td>0.0</td>\n",
-       "      <td>0.0</td>\n",
-       "      <td>-320.642022</td>\n",
-       "      <td>-320.642022</td>\n",
-       "      <td>0.0</td>\n",
-       "      <td>0.0</td>\n",
-       "      <td>-275.892803</td>\n",
-       "      <td>...</td>\n",
-       "      <td>0.0</td>\n",
-       "      <td>0.0</td>\n",
-       "      <td>-287.546356</td>\n",
-       "      <td>-287.546356</td>\n",
-       "      <td>0.0</td>\n",
-       "      <td>0.0</td>\n",
-       "      <td>1.263949e+05</td>\n",
-       "      <td>1.263949e+05</td>\n",
-       "      <td>0.0</td>\n",
-       "      <td>0.0</td>\n",
-       "    </tr>\n",
-       "    <tr>\n",
-       "      <th>4</th>\n",
-       "      <td>9.0</td>\n",
-       "      <td>-325.101329</td>\n",
-       "      <td>-325.101329</td>\n",
-       "      <td>0.0</td>\n",
-       "      <td>0.0</td>\n",
-       "      <td>-333.832261</td>\n",
-       "      <td>-333.832261</td>\n",
-       "      <td>0.0</td>\n",
-       "      <td>0.0</td>\n",
-       "      <td>-309.882401</td>\n",
-       "      <td>...</td>\n",
-       "      <td>0.0</td>\n",
-       "      <td>0.0</td>\n",
-       "      <td>-328.133697</td>\n",
-       "      <td>-328.133697</td>\n",
-       "      <td>0.0</td>\n",
-       "      <td>0.0</td>\n",
-       "      <td>3.637117e+05</td>\n",
-       "      <td>3.637117e+05</td>\n",
-       "      <td>0.0</td>\n",
-       "      <td>0.0</td>\n",
-       "    </tr>\n",
-       "    <tr>\n",
-       "      <th>5</th>\n",
-       "      <td>9.0</td>\n",
-       "      <td>-341.014069</td>\n",
-       "      <td>-341.014069</td>\n",
-       "      <td>0.0</td>\n",
-       "      <td>0.0</td>\n",
-       "      <td>-338.126642</td>\n",
-       "      <td>-338.126642</td>\n",
-       "      <td>0.0</td>\n",
-       "      <td>0.0</td>\n",
-       "      <td>-319.108916</td>\n",
-       "      <td>...</td>\n",
-       "      <td>0.0</td>\n",
-       "      <td>0.0</td>\n",
-       "      <td>-331.591241</td>\n",
-       "      <td>-331.591241</td>\n",
-       "      <td>0.0</td>\n",
-       "      <td>0.0</td>\n",
-       "      <td>3.426647e+06</td>\n",
-       "      <td>3.426647e+06</td>\n",
-       "      <td>0.0</td>\n",
-       "      <td>0.0</td>\n",
-       "    </tr>\n",
-       "    <tr>\n",
-       "      <th>6</th>\n",
-       "      <td>9.0</td>\n",
-       "      <td>-332.591891</td>\n",
-       "      <td>-332.591891</td>\n",
-       "      <td>0.0</td>\n",
-       "      <td>0.0</td>\n",
-       "      <td>-313.860613</td>\n",
-       "      <td>-313.860613</td>\n",
-       "      <td>0.0</td>\n",
-       "      <td>0.0</td>\n",
-       "      <td>-270.145527</td>\n",
-       "      <td>...</td>\n",
-       "      <td>0.0</td>\n",
-       "      <td>0.0</td>\n",
-       "      <td>-295.307547</td>\n",
-       "      <td>-295.307547</td>\n",
-       "      <td>0.0</td>\n",
-       "      <td>0.0</td>\n",
-       "      <td>6.720166e+05</td>\n",
-       "      <td>6.720166e+05</td>\n",
-       "      <td>0.0</td>\n",
-       "      <td>0.0</td>\n",
-       "    </tr>\n",
-       "    <tr>\n",
-       "      <th>7</th>\n",
-       "      <td>9.0</td>\n",
-       "      <td>-384.741762</td>\n",
-       "      <td>-384.741762</td>\n",
-       "      <td>0.0</td>\n",
-       "      <td>0.0</td>\n",
-       "      <td>-379.723111</td>\n",
-       "      <td>-379.723111</td>\n",
-       "      <td>0.0</td>\n",
-       "      <td>0.0</td>\n",
-       "      <td>-340.573094</td>\n",
-       "      <td>...</td>\n",
-       "      <td>0.0</td>\n",
-       "      <td>0.0</td>\n",
-       "      <td>-363.097220</td>\n",
-       "      <td>-363.097220</td>\n",
-       "      <td>0.0</td>\n",
-       "      <td>0.0</td>\n",
-       "      <td>6.147874e+04</td>\n",
-       "      <td>6.147874e+04</td>\n",
-       "      <td>0.0</td>\n",
-       "      <td>0.0</td>\n",
-       "    </tr>\n",
-       "    <tr>\n",
-       "      <th>8</th>\n",
-       "      <td>9.0</td>\n",
-       "      <td>-341.408526</td>\n",
-       "      <td>-341.408526</td>\n",
-       "      <td>0.0</td>\n",
-       "      <td>0.0</td>\n",
-       "      <td>-352.793311</td>\n",
-       "      <td>-352.793311</td>\n",
-       "      <td>0.0</td>\n",
-       "      <td>0.0</td>\n",
-       "      <td>-268.495614</td>\n",
-       "      <td>...</td>\n",
-       "      <td>0.0</td>\n",
-       "      <td>0.0</td>\n",
-       "      <td>-327.075935</td>\n",
-       "      <td>-327.075935</td>\n",
-       "      <td>0.0</td>\n",
-       "      <td>0.0</td>\n",
-       "      <td>2.863084e+04</td>\n",
-       "      <td>2.863084e+04</td>\n",
-       "      <td>0.0</td>\n",
-       "      <td>0.0</td>\n",
-       "    </tr>\n",
-       "    <tr>\n",
-       "      <th>9</th>\n",
-       "      <td>9.0</td>\n",
-       "      <td>-336.573404</td>\n",
-       "      <td>-336.573404</td>\n",
-       "      <td>0.0</td>\n",
-       "      <td>0.0</td>\n",
-       "      <td>-340.350887</td>\n",
-       "      <td>-340.350887</td>\n",
-       "      <td>0.0</td>\n",
-       "      <td>0.0</td>\n",
-       "      <td>-238.003947</td>\n",
-       "      <td>...</td>\n",
-       "      <td>0.0</td>\n",
-       "      <td>0.0</td>\n",
-       "      <td>-325.957742</td>\n",
-       "      <td>-325.957742</td>\n",
-       "      <td>0.0</td>\n",
-       "      <td>0.0</td>\n",
-       "      <td>3.048352e+04</td>\n",
-       "      <td>3.048352e+04</td>\n",
-       "      <td>0.0</td>\n",
-       "      <td>0.0</td>\n",
-       "    </tr>\n",
-       "  </tbody>\n",
-       "</table>\n",
-       "<p>10 rows × 37 columns</p>\n",
-       "</div>"
-      ],
-      "text/plain": [
-       "   numstates     total_1  nonbonded_1  special_1  offset_1     total_2  \\\n",
-       "0        9.0 -304.241276  -304.241276        0.0       0.0 -309.738568   \n",
-       "1        9.0 -327.432243  -327.432243        0.0       0.0 -343.990987   \n",
-       "2        9.0 -342.969913  -342.969913        0.0       0.0 -348.338017   \n",
-       "3        9.0 -307.787722  -307.787722        0.0       0.0 -320.642022   \n",
-       "4        9.0 -325.101329  -325.101329        0.0       0.0 -333.832261   \n",
-       "5        9.0 -341.014069  -341.014069        0.0       0.0 -338.126642   \n",
-       "6        9.0 -332.591891  -332.591891        0.0       0.0 -313.860613   \n",
-       "7        9.0 -384.741762  -384.741762        0.0       0.0 -379.723111   \n",
-       "8        9.0 -341.408526  -341.408526        0.0       0.0 -352.793311   \n",
-       "9        9.0 -336.573404  -336.573404        0.0       0.0 -340.350887   \n",
-       "\n",
-       "   nonbonded_2  special_2  offset_2     total_3  ...  special_7  offset_7  \\\n",
-       "0  -309.738568        0.0       0.0 -286.397004  ...        0.0       0.0   \n",
-       "1  -343.990987        0.0       0.0 -330.156886  ...        0.0       0.0   \n",
-       "2  -348.338017        0.0       0.0 -342.678812  ...        0.0       0.0   \n",
-       "3  -320.642022        0.0       0.0 -275.892803  ...        0.0       0.0   \n",
-       "4  -333.832261        0.0       0.0 -309.882401  ...        0.0       0.0   \n",
-       "5  -338.126642        0.0       0.0 -319.108916  ...        0.0       0.0   \n",
-       "6  -313.860613        0.0       0.0 -270.145527  ...        0.0       0.0   \n",
-       "7  -379.723111        0.0       0.0 -340.573094  ...        0.0       0.0   \n",
-       "8  -352.793311        0.0       0.0 -268.495614  ...        0.0       0.0   \n",
-       "9  -340.350887        0.0       0.0 -238.003947  ...        0.0       0.0   \n",
-       "\n",
-       "      total_8  nonbonded_8  special_8  offset_8       total_9   nonbonded_9  \\\n",
-       "0 -306.757290  -306.757290        0.0       0.0  1.661115e+05  1.661115e+05   \n",
-       "1 -337.505471  -337.505471        0.0       0.0  2.114028e+05  2.114028e+05   \n",
-       "2 -343.085575  -343.085575        0.0       0.0  2.335587e+05  2.335587e+05   \n",
-       "3 -287.546356  -287.546356        0.0       0.0  1.263949e+05  1.263949e+05   \n",
-       "4 -328.133697  -328.133697        0.0       0.0  3.637117e+05  3.637117e+05   \n",
-       "5 -331.591241  -331.591241        0.0       0.0  3.426647e+06  3.426647e+06   \n",
-       "6 -295.307547  -295.307547        0.0       0.0  6.720166e+05  6.720166e+05   \n",
-       "7 -363.097220  -363.097220        0.0       0.0  6.147874e+04  6.147874e+04   \n",
-       "8 -327.075935  -327.075935        0.0       0.0  2.863084e+04  2.863084e+04   \n",
-       "9 -325.957742  -325.957742        0.0       0.0  3.048352e+04  3.048352e+04   \n",
-       "\n",
-       "   special_9  offset_9  \n",
-       "0        0.0       0.0  \n",
-       "1        0.0       0.0  \n",
-       "2        0.0       0.0  \n",
-       "3        0.0       0.0  \n",
-       "4        0.0       0.0  \n",
-       "5        0.0       0.0  \n",
-       "6        0.0       0.0  \n",
-       "7        0.0       0.0  \n",
-       "8        0.0       0.0  \n",
-       "9        0.0       0.0  \n",
-       "\n",
-       "[10 rows x 37 columns]"
-      ]
-     },
-     "execution_count": 21,
-     "metadata": {},
-     "output_type": "execute_result"
-    }
-   ],
->>>>>>> 89544b86
    "source": [
     "# import the trajectory file into a Tre class\n",
     "tre = traj_tre.Tre(input_value=\"example_files/Traj_files/RAFE_eds.tre\")\n",
@@ -2147,55 +1335,11 @@
   },
   {
    "cell_type": "code",
-<<<<<<< HEAD
    "execution_count": 24,
-=======
-   "execution_count": 22,
->>>>>>> 89544b86
    "metadata": {},
    "outputs": [],
    "source": [
     "tre_copy = traj_tre.Tre(input_value=tre)"
-   ]
-  },
-  {
-   "cell_type": "code",
-<<<<<<< HEAD
-   "execution_count": 25,
-=======
-   "execution_count": 23,
-   "metadata": {
-    "pycharm": {
-     "name": "#%%\n"
-    }
-   },
-   "outputs": [
-    {
-     "data": {
-      "text/plain": [
-       "(10, 13)"
-      ]
-     },
-     "execution_count": 23,
-     "metadata": {},
-     "output_type": "execute_result"
-    }
-   ],
-   "source": [
-    "tre_copy.database.shape"
-   ]
-  },
-  {
-   "cell_type": "code",
-   "execution_count": 24,
-   "metadata": {
-    "pycharm": {
-     "name": "#%%\n"
-    }
-   },
-   "outputs": [],
-   "source": [
-    "tre_combined = tre + tre_copy"
    ]
   },
   {
@@ -2210,7 +1354,7 @@
     {
      "data": {
       "text/plain": [
-       "(19, 13)"
+       "(10, 12)"
       ]
      },
      "execution_count": 25,
@@ -2219,35 +1363,65 @@
     }
    ],
    "source": [
-    "tre_combined.database.shape"
-   ]
-  },
-  {
-   "cell_type": "markdown",
-   "metadata": {},
-   "source": [
-    "In the new combined trajectory we have one long trajectory made from the two smaller ones. The lenght is one element shorter, since normally the last element of the first trajectory and the first element of the second trajectory is the same element. This can be controlled via the option \"skip_new_0=True\" in the add_traj() function which is the core of the \"+\" operator for trajectories. In the following line the default behavior can be seen as a smooth numbering in the TIMESTEPs."
+    "tre_copy.database.shape"
    ]
   },
   {
    "cell_type": "code",
    "execution_count": 26,
->>>>>>> 89544b86
    "metadata": {
     "pycharm": {
      "name": "#%%\n"
     }
    },
-   "outputs": [
-    {
-     "data": {
-      "text/plain": [
-<<<<<<< HEAD
-       "(10, 12)"
-      ]
-     },
-     "execution_count": 25,
-=======
+   "outputs": [],
+   "source": [
+    "tre_combined = tre + tre_copy"
+   ]
+  },
+  {
+   "cell_type": "code",
+   "execution_count": 27,
+   "metadata": {
+    "pycharm": {
+     "name": "#%%\n"
+    }
+   },
+   "outputs": [
+    {
+     "data": {
+      "text/plain": [
+       "(19, 12)"
+      ]
+     },
+     "execution_count": 27,
+     "metadata": {},
+     "output_type": "execute_result"
+    }
+   ],
+   "source": [
+    "tre_combined.database.shape"
+   ]
+  },
+  {
+   "cell_type": "markdown",
+   "metadata": {},
+   "source": [
+    "In the new combined trajectory we have one long trajectory made from the two smaller ones. The length is one element shorter, since normally the last element of the first trajectory and the first element of the second trajectory is the same element. This can be controlled via the option \"skip_new_0=True\" in the add_traj() function which is the core of the \"+\" operator for trajectories. In the following line the default behavior can be seen as a smooth numbering in the TIMESTEPs."
+   ]
+  },
+  {
+   "cell_type": "code",
+   "execution_count": 28,
+   "metadata": {
+    "pycharm": {
+     "name": "#%%\n"
+    }
+   },
+   "outputs": [
+    {
+     "data": {
+      "text/plain": [
        "0     0.00\n",
        "1     0.04\n",
        "2     0.08\n",
@@ -2270,122 +1444,7 @@
        "Name: TIMESTEP_time, dtype: float64"
       ]
      },
-     "execution_count": 26,
->>>>>>> 89544b86
-     "metadata": {},
-     "output_type": "execute_result"
-    }
-   ],
-   "source": [
-<<<<<<< HEAD
-    "tre_copy.database.shape"
-=======
-    "tre_combined.database.TIMESTEP_time"
->>>>>>> 89544b86
-   ]
-  },
-  {
-   "cell_type": "code",
-<<<<<<< HEAD
-   "execution_count": 26,
-   "metadata": {
-    "pycharm": {
-     "name": "#%%\n"
-    }
-   },
-=======
-   "execution_count": 27,
-   "metadata": {},
->>>>>>> 89544b86
-   "outputs": [],
-   "source": [
-    "tre_combined = tre + tre_copy"
-   ]
-  },
-  {
-   "cell_type": "code",
-<<<<<<< HEAD
-   "execution_count": 27,
-   "metadata": {
-    "pycharm": {
-     "name": "#%%\n"
-    }
-   },
-=======
-   "execution_count": 28,
-   "metadata": {},
->>>>>>> 89544b86
-   "outputs": [
-    {
-     "data": {
-      "text/plain": [
-       "(19, 12)"
-      ]
-     },
-<<<<<<< HEAD
-     "execution_count": 27,
-=======
      "execution_count": 28,
->>>>>>> 89544b86
-     "metadata": {},
-     "output_type": "execute_result"
-    }
-   ],
-   "source": [
-    "tre_combined.database.shape"
-   ]
-  },
-  {
-   "cell_type": "markdown",
-   "metadata": {},
-   "source": [
-    "In the new combined trajectory we have one long trajectory made from the two smaller ones. The length is one element shorter, since normally the last element of the first trajectory and the first element of the second trajectory is the same element. This can be controlled via the option \"skip_new_0=True\" in the add_traj() function which is the core of the \"+\" operator for trajectories. In the following line the default behavior can be seen as a smooth numbering in the TIMESTEPs."
-   ]
-  },
-  {
-   "cell_type": "code",
-<<<<<<< HEAD
-   "execution_count": 28,
-   "metadata": {
-    "pycharm": {
-     "name": "#%%\n"
-    }
-   },
-=======
-   "execution_count": 29,
-   "metadata": {},
->>>>>>> 89544b86
-   "outputs": [
-    {
-     "data": {
-      "text/plain": [
-       "0     0.00\n",
-       "1     0.04\n",
-       "2     0.08\n",
-       "3     0.12\n",
-       "4     0.16\n",
-       "5     0.20\n",
-       "6     0.24\n",
-       "7     0.28\n",
-       "8     0.32\n",
-       "9     0.36\n",
-       "10    0.40\n",
-       "11    0.44\n",
-       "12    0.48\n",
-       "13    0.52\n",
-       "14    0.56\n",
-       "15    0.60\n",
-       "16    0.64\n",
-       "17    0.68\n",
-       "18    0.72\n",
-       "Name: TIMESTEP_time, dtype: float64"
-      ]
-     },
-<<<<<<< HEAD
-     "execution_count": 28,
-=======
-     "execution_count": 29,
->>>>>>> 89544b86
      "metadata": {},
      "output_type": "execute_result"
     }
