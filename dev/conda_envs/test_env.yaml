--- conflicted
+++ resolved
@@ -24,13 +24,7 @@
   - openff-toolkit = 0.10.0
   - mdtraj
   - rdkit
-<<<<<<< HEAD
   ## Visualization
+  - matplotlib
   - py3dmol #to be removed! soon after merge of new visualize
-  - nglview
-=======
-  - mpmath
- ##Visualization
-  - matplotlib
-  - py3dmol
->>>>>>> c546bab6
+  - nglview