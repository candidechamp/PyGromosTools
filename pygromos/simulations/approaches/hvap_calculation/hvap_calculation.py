--- conflicted
+++ resolved
@@ -86,13 +86,9 @@
         self.work_folder = work_folder
         self.system_name = system_name
 
-<<<<<<< HEAD
-        self.submissonSystem_gas = deepcopy(submission_system)
-        self.submissonSystem_liq = deepcopy(submission_system)
-=======
         self.submissonSystem_gas = submissonSystem_gas
         self.submissonSystem_liq = submissonSystem_liq
->>>>>>> bfe411f7
+
 
         # create folders and structure
         try:
