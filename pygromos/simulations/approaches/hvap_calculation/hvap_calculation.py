--- conflicted
+++ resolved
@@ -71,13 +71,8 @@
                 work_folder=work_folder,
                 system_name=system_name,
                 in_smiles=input_system,
-<<<<<<< HEAD
                 in_gromosXX_bin_dir = in_gromosXX_bin_dir,
                 in_gromosPP_bin_dir = in_gromosPP_bin_dir,
-=======
-                gromosPP=gromosPP,
-                gromosXX=gromosXX,
->>>>>>> 329751eb
                 Forcefield=forcefield,
                 in_imd_path=hvap_input_files.imd_hvap_gas_sd,
                 verbose=verbose,
