import os
from datetime import datetime
import pandas as pd
from typing import Union, List

from pygromos.simulations.hpc_queuing.submission_systems._submission_system import _SubmissionSystem
from pygromos.simulations.hpc_queuing.submission_systems.submission_job import Submission_job

from pygromos.utils import bash

# from pygromos.utils.utils import time_wait_s_for_filesystem


class LSF(_SubmissionSystem):
    """LSF
    This class is a wrapper for the LSF queueing system by IBM, like it is used on Euler.
    """

    _dummy: bool = False
    _refresh_job_queue_list_all_s: int = 60  # update the job-queue list every x seconds
    _job_queue_time_stamp: datetime

    def __init__(
        self,
        submission: bool = True,
        nomp: int = 1,
        nmpi: int = 1,
        job_duration: str = "24:00",
        max_storage: float = 1000,
        verbose: bool = False,
        environment=None,
        block_double_submission: bool = True,
        bjobs_only_same_host: bool = False,
        chain_prefix: str = "done",
        begin_mail: bool = False,
        end_mail: bool = False,
        zip_trajectories: bool = True,
    ):
        # general settings for the submission system
        super().__init__(
            verbose=verbose,
            nmpi=nmpi,
            nomp=nomp,
            job_duration=job_duration,
            max_storage=max_storage,
            submission=submission,
            environment=environment,
            block_double_submission=block_double_submission,
            chain_prefix=chain_prefix,
            begin_mail=begin_mail,
            end_mail=end_mail,
            zip_trajectories=zip_trajectories,
        )
        # Only LSF specific settings:
        self.bjobs_only_same_host = bjobs_only_same_host

    def submit_to_queue(self, sub_job: Submission_job) -> int:
        """
            This function submits the given command to the LSF QUEUE

        Parameters
        ----------
        submission_job : Submission_job
            the job to be submitted
        -------

        """
        # job_properties:Job_properties=None, <- currently not usd
        orig_dir = os.getcwd()

        # generate submission_string:
        submission_string = ""

        # QUEUE checking to not double submit
        if self._block_double_submission and self._submission:
            if self.verbose:
                print("check queue")
            ids = list(self.search_queue_for_jobname(sub_job.jobName).index)

            if len(ids) > 0:
                if self.verbose:
                    print(
                        "\tSKIP - FOUND JOB: \t\t"
                        + "\n\t\t".join(map(str, ids))
                        + "\n\t\t with jobname: "
                        + sub_job.jobName
                    )
                return ids[0]

        if isinstance(sub_job.submit_from_dir, str) and os.path.isdir(sub_job.submit_from_dir):
            os.chdir(sub_job.submit_from_dir)
            command_file_path = sub_job.submit_from_dir + "/job_" + str(sub_job.jobName) + ".sh"
        else:
            command_file_path = "./job_" + str(sub_job.jobName) + ".sh"

        submission_string += "bsub "
        submission_string += " -J" + sub_job.jobName + " "
        submission_string += " -W " + str(self._job_duration) + " "

        if not isinstance(sub_job.post_execution_command, type(None)):
            submission_string += '-Ep "' + sub_job.post_execution_command + '" '

        if not isinstance(sub_job.outLog, str) and not isinstance(sub_job.errLog, str):
            outLog = sub_job.jobName + ".out"
            submission_string += " -o " + outLog
        elif isinstance(sub_job.outLog, str):
            submission_string += " -o " + sub_job.outLog

        if isinstance(sub_job.errLog, str):
            submission_string += " -e " + sub_job.errLog

        nCPU = self._nmpi * self._nomp
        submission_string += " -n " + str(nCPU) + " "
        # TODO: add GPU support
        # add_string = ""
        # add_string= "-R \"select[model==XeonGold_5118 || model==XeonGold_6150 || model==XeonE3_1585Lv5 || model==XeonE3_1284Lv4 || model==XeonE7_8867v3 || model == XeonGold_6140 || model==XeonGold_6150 ]\""
        if isinstance(self._max_storage, int):
            submission_string += " -R rusage[mem=" + str(self._max_storage) + "] "

        if isinstance(sub_job.queue_after_jobID, (int, str)) and (
            sub_job.queue_after_jobID != 0 or sub_job.queue_after_jobID != "0"
        ):
            submission_string += ' -w "' + self._chain_prefix + "(" + str(sub_job.queue_after_jobID) + ')" '

        if self._begin_mail:
            submission_string += " -B "
        if self._end_mail:
            submission_string += " -N "

        sub_job.command = sub_job.command.strip()  # remove trailing line breaks

<<<<<<< HEAD
        if self.nomp >= 1:
            command = "export OMP_NUM_THREADS=" + str(self.nomp) + ";\n " + sub_job.command + " "
=======
        if self._nomp >= 1:
            command = "export OMP_NUM_THREADS=" + str(self._nomp) + ";\n " + sub_job.command + " "
>>>>>>> b630debf
        else:
            command = "\n " + sub_job.command + ""

        if sub_job.sumbit_from_file:
            if self.verbose:
                print("writing tmp-submission-file to: ", command_file_path)
            command_file = open(command_file_path, "w")
            command_file.write("#!/bin/bash\n")
            command_file.write(command + ";\n")
            command_file.close()
            command = command_file_path

            bash.execute("chmod +x " + command_file_path, env=self._environment)

        # finalize string
        submission_string = list(map(lambda x: x.strip(), submission_string.split())) + [command]

        if self.verbose:
            print("Submission Command: \t", " ".join(submission_string))
        if self._submission and not self._dummy:
            try:
                out_process = bash.execute(command=submission_string, catch_STD=True, env=self._environment)
                std_out = "\n".join(map(str, out_process.stdout.readlines()))

                # next sopt_job is queued with id:
                id_start = std_out.find("<")
                id_end = std_out.find(">")
                job_id = int(str(std_out[id_start + 1 : id_end]).strip())
                if self.verbose:
                    print("process returned id: " + str(job_id))
                if str(job_id) == "" and job_id.isalnum():
                    raise ValueError("Did not get at job ID!")
            except Exception as e:
                raise ChildProcessError("could not submit this command: \n" + str(submission_string) + "\n\n" + str(e))
        else:
            job_id = -1

        os.chdir(orig_dir)
        sub_job.jobID = job_id
        return job_id

    def submit_jobAarray_to_queue(self, sub_job: Submission_job) -> int:
        """
        This functioncan be used for submission of a job array. The ammount of jobs is determined by  the difference:
                    end_job-start_job
        An array index variable is defined called ${JOBID} inside the command representing job x in the array.

        Parameters
        ----------
        sub_job: Submission_job
            the job to be submitted

        Returns
        -------
         int
            return job ID

        """

        # QUEUE checking to not double submit
        if self._submission and self._block_double_submission:
            if self.verbose:
                print("check queue")
            ids = self.search_queue_for_jobname(sub_job.jobName)

            if len(ids) > 0:
                if self.verbose:
                    print(
                        "\tSKIP - FOUND JOB: \t\t"
                        + "\n\t\t".join(map(str, ids))
                        + "\n\t\t with jobname: "
                        + sub_job.jobName
                    )
                return ids[0]

        # generate submission_string:
        submission_string = ""
        if isinstance(sub_job.submit_from_dir, str) and os.path.isdir(sub_job.submit_from_dir):
            submission_string += "cd " + sub_job.submit_from_dir + " && "

        if sub_job.jobLim is None:
            jobLim = sub_job.end_job - sub_job.start_job

        jobName = str(sub_job.jobName) + "[" + str(sub_job.start_job) + "-" + str(sub_job.end_job) + "]%" + str(jobLim)

        submission_string += 'bsub -J " ' + jobName + ' " -W "' + str(self._job_duration) + '" '

        if isinstance(sub_job.jobGroup, str):
            submission_string += " -g " + sub_job.jobGroup + " "

        if not isinstance(sub_job.outLog, str) and not isinstance(sub_job.errLog, str):
            outLog = jobName + ".out"
            submission_string += " -oo " + outLog
        elif isinstance(sub_job.outLog, str):
            submission_string += " -oo " + sub_job.outLog

        if isinstance(sub_job.errLog, str):
            submission_string += " -eo " + sub_job.errLog

        nCPU = self._nmpi * self._nomp
        submission_string += " -n " + str(nCPU) + " "

        if isinstance(self.max_storage, int):
            submission_string += ' -R "rusage[mem=' + str(self._max_storage) + ']" '

        if isinstance(sub_job.queue_after_jobID, (int, str)):
            submission_string += " -w " + self._chain_prefix + "(" + str(sub_job.queue_after_jobID) + ')" '

        if self._begin_mail:
            submission_string += " -B "
        if self._end_mail:
            submission_string += " -N "

<<<<<<< HEAD
        if self.nomp > 1:
            command = " export OMP_NUM_THREADS=" + str(self.nomp) + " && " + sub_job.command + " "
=======
        if self._nomp > 1:
            command = " export OMP_NUM_THREADS=" + str(self._nomp) + " && " + sub_job.command + " "
>>>>>>> b630debf
        else:
            command = " " + sub_job.command + " "

        # finalize string
        submission_string = list(map(lambda x: x.strip(), submission_string.split())) + [command]

        if self.verbose:
            print("Submission Command: \t", " ".join(submission_string))
        if self._submission and not self._dummy:
            try:
                std_out_buff = bash.execute(command=submission_string, env=self._environment)
                std_out = "\n".join(std_out_buff.readlines())

                # next sopt_job is queued with id:
                id_start = std_out.find("<")
                id_end = std_out.find(">")
                job_id = str(std_out[id_start + 1 : id_end]).strip()
                if self.verbose:
                    print("process returned id: " + str(job_id))
                if job_id == "" and job_id.isalnum():
                    raise ValueError("Did not get at job ID!")
            except Exception as e:
                raise ChildProcessError(
                    "could not submit this command: \n" + " ".join(submission_string) + "\n\n" + str(e)
                )
        else:
            job_id = -1
        sub_job.jobID = job_id
        return int(job_id)

    """
        Job Queue Managment
    """

    def get_queued_jobs(self) -> pd.DataFrame:
        """
            This function updates the job-list of the queueing system in the class.

        Returns
        -------
        pd.DataFrame
            returns the job_queue as pandas dataFrame.
        """
        # Do we need an update of the job list?
        check_job_list = True
        if hasattr(self, "_job_queue_time_stamp"):
            last_update = datetime.now() - self._job_queue_time_stamp
            check_job_list = last_update.seconds > self._refresh_job_queue_list_all_s
        if not self._submission:  # shortcut to reduce queue calls!
            self._job_queue_list = pd.DataFrame(
                columns=["JOBID      USER    STAT  QUEUE      FROM_HOST   EXEC_HOST   JOB_NAME   SUBMIT_TIME".split()]
            )
            return self._job_queue_list
        if check_job_list:
            # try getting the lsf queue
            if not self._dummy:
                try:
                    # get all running and pending jobs
                    if self.bjobs_only_same_host:
                        out_process = bash.execute("bjobs -w | grep '$HOSTNAME|JOBID'", catch_STD=True)
                    else:
                        out_process = bash.execute("bjobs -w", catch_STD=True)
                    job_list_str = list(map(lambda x: x.decode("utf-8"), out_process.stdout.readlines()))

                    # get all finished jobs
                    if self.bjobs_only_same_host:
                        out_process = bash.execute("bjobs -wd | grep '$HOSTNAME|JOBID'", catch_STD=True)
                    else:
                        out_process = bash.execute("bjobs -wd", catch_STD=True)
                    job_list_finished_str = list(map(lambda x: x.decode("utf-8"), out_process.stdout.readlines()))
                    self._job_queue_time_stamp = datetime.now()
                except Exception as err:
                    raise Exception("Could not get job_list!\nerr:\n" + "\n".join(err.args))
            else:
                job_list_str = []
                job_list_finished_str = []

            # format information:
            jlist = list(map(lambda x: x.strip().split(), job_list_str))
            jlist_fin = list(map(lambda x: x.strip().split(), job_list_finished_str))
            if len(jlist) > 1:
                header = jlist[0]
                jobs = jlist[1:] + jlist_fin[1:]

                jobs_dict = {}
                for job in jobs:
                    jobID = int(job[0].split("[")[0])
                    user = job[1]
                    status = job[2]
                    queue = job[3]
                    from_host = job[4]
                    exec_host = job[5]
                    job_name = " ".join(job[6:-3])
                    submit_time = datetime.strptime(
                        str(datetime.now().year) + " " + " ".join(job[-3:]), "%Y %b %d %H:%M"
                    )
                    values = [jobID, user, status, queue, from_host, exec_host, job_name, submit_time]
                    jobs_dict.update({jobID: {key: value for key, value in zip(header, values)}})

                self._job_queue_list = pd.DataFrame(jobs_dict, index=None).T
            else:
                self._job_queue_list = pd.DataFrame(
                    columns=[
                        "JOBID      USER    STAT  QUEUE      FROM_HOST   EXEC_HOST   JOB_NAME   SUBMIT_TIME".split()
                    ]
                )
        else:
            if self.verbose:
                print("Skipping refresh of job list, as the last update is " + str(last_update) + "s ago")
            pass
        return self._job_queue_list

    def search_queue_for_jobid(self, job_id: int) -> pd.DataFrame:
        self.get_queued_jobs()
        return self._job_queue_list.where(self._job_queue_list.JOBID == job_id).dropna()

    def search_queue_for_jobname(self, job_name: str, regex: bool = False) -> pd.DataFrame:
        """search_queue_for_jobname

            this jobs searches the job queue for a certain job name.

        Parameters
        ----------
        job_name :  str
        regex:  bool, optional
            if the string is a Regular Expression
        Returns
        -------
        List[str]
            the output of the queue containing the jobname
        """

        self.get_queued_jobs()
        if regex:
            return self._job_queue_list.where(self._job_queue_list.JOB_NAME.str.match(job_name)).dropna()
        else:
            return self._job_queue_list.where(self._job_queue_list.JOB_NAME == job_name).dropna()

    """
        kill jobs
    """

    def kill_jobs(self, job_name: str = None, regex: bool = False, job_ids: Union[List[int], int] = None):
        """
            this function can be used to terminate or remove pending jobs from the queue.
        Parameters
        ----------
        job_name : str
            name of the job to be killed
        regex : bool
            if true, all jobs matching job_name get killed!
        job_ids : Union[List[int], int]
            job Ids to be killed

        """

        if job_name is not None:
            job_ids = list(self.search_queue_for_jobname(job_name, regex=regex).index)
        elif job_ids is not None:
            if isinstance(job_ids, int):
                job_ids = [job_ids]
        else:
            raise ValueError("Please provide either job_name or job_ids!")

        if self.verbose:
            print("Stopping: " + ", ".join(map(str, job_ids)))
        try:
            bash.execute("bkill " + " ".join(map(str, job_ids)))
        except Exception as err:
            if any(["Job has already finished" in x for x in err.args]):
                print("Job has already finished")
            else:
                raise ChildProcessError("could not execute this command: \n" + str(err.args))<|MERGE_RESOLUTION|>--- conflicted
+++ resolved
@@ -129,13 +129,8 @@
 
         sub_job.command = sub_job.command.strip()  # remove trailing line breaks
 
-<<<<<<< HEAD
-        if self.nomp >= 1:
-            command = "export OMP_NUM_THREADS=" + str(self.nomp) + ";\n " + sub_job.command + " "
-=======
         if self._nomp >= 1:
             command = "export OMP_NUM_THREADS=" + str(self._nomp) + ";\n " + sub_job.command + " "
->>>>>>> b630debf
         else:
             command = "\n " + sub_job.command + ""
 
@@ -249,13 +244,8 @@
         if self._end_mail:
             submission_string += " -N "
 
-<<<<<<< HEAD
-        if self.nomp > 1:
-            command = " export OMP_NUM_THREADS=" + str(self.nomp) + " && " + sub_job.command + " "
-=======
         if self._nomp > 1:
             command = " export OMP_NUM_THREADS=" + str(self._nomp) + " && " + sub_job.command + " "
->>>>>>> b630debf
         else:
             command = " " + sub_job.command + " "
 
