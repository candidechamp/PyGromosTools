import os
from datetime import datetime
import pandas as pd
from typing import Union, List

from pygromos.simulations.hpc_queuing.submission_systems._submission_system import _SubmissionSystem
from pygromos.utils import bash

from pygromos.utils.utils import time_wait_s_for_filesystem

class LSF(_SubmissionSystem):
    """LSF
        This class is a wrapper for the LSF queueing system by IBM, like it is used on Euler.
    """

    _dummy:bool=False
    _refresh_job_queue_list_all_s: int = 60 # update the job-queue list every x seconds
    _job_queue_time_stamp: datetime

<<<<<<< HEAD
    def __init__(self, 
                        submission: bool = True, 
                        nomp: int = 1, 
                        nmpi: int = 1, 
                        job_duration: str = "24:00", 
                        max_storage: float = 1000,
                        verbose: bool = False, 
                        enviroment=None, 
                        block_double_submission:bool=True, 
                        chain_prefix:str="done", 
                        begin_mail:bool=False, 
                        end_mail:bool=False):
        super().__init__(verbose=verbose, 
                        nmpi=nmpi, nomp=nomp, 
                        job_duration=job_duration, 
                        max_storage=max_storage, 
                        submission=submission, 
                        enviroment=enviroment, 
                        block_double_submission=block_double_submission, 
                        chain_prefix=chain_prefix, 
                        begin_mail=begin_mail, 
                        end_mail=end_mail)

    def submit_to_queue(self, command: str, 
                        jobName: str, 
                        outLog=None, 
                        errLog=None, 
                        queue_after_jobID: int = None, 
                        post_execution_command: str = None, 
                        submit_from_dir: str = None,
                        sumbit_from_file: bool = True) -> Union[int, None]:
=======
    def __init__(self, submission: bool = True, nomp: int = 1, nmpi: int = 1, job_duration: str = "24:00", max_storage: float = 1000,
                 verbose: bool = False, enviroment=None):
        time_wait_s_for_filesystem=1.5
        super().__init__(verbose=verbose, nmpi=nmpi, nomp=nomp, job_duration=job_duration, max_storage=max_storage, submission=submission, enviroment=enviroment)

    def submit_to_queue(self, command: str, jobName: str, outLog=None, errLog=None, queue_after_jobID: int = None,
                        do_not_doubly_submit_to_queue: bool = False, force_queue_start_after: bool = False,
                        projectName: str = None, jobGroup: str = None, priority=None, begin_mail: bool = False,
                        end_mail: bool = False, post_execution_command: str = None, submit_from_dir: str = None,
                        sumbit_from_file: bool = True, verbose: bool = None) -> Union[int, None]:
>>>>>>> 018727fc
        """
            This function submits the given command to the LSF QUEUE

        Parameters
        ----------
        command : str
            command to be executed
        jobName : str
            name of the job in the queue
        outLog: str, optional
            out std-out log path
        errLog: str, optional
            out std-err log path
        submit_from_dir
        queue_after_jobID: int, optional
            shall this job be queued after another one?
        force_queue_start_after: bool, optional
            !!! DEPRECIATED !!! use chain_prefix instead
        projectName :  NOT IMPLEMENTED AT THE MOMENT
        jobGroup :  NOT IMPLEMENTED AT THE MOMENT
        priority :  NOT IMPLEMENTED AT THE MOMENT
        begin_mail :    bool, optional
            send a mail when job starts
        end_mail :  bool, optional
            send a mail, when job is finished
        post_execution_command: str, optional
            command which will be executed after the execution of command
        do_not_doubly_submit_to_queue:  bool, optional
            if True: script checks the submission queue and looks for an identical job_name. than raises ValueError if it is already submitted. (default: True)
        verbose:    bool, optional
            WARNING! - Will be removed in Future! use attribute verbose or constructor! WARNING!
            print out some messages
        stupid_mode
        Returns
        -------

        """
        # job_properties:Job_properties=None, <- currently not usd
        orig_dir = os.getcwd()

        # generate submission_string:
        submission_string = ""

        # QUEUE checking to not double submit
        if (self._block_double_submission and self.submission):
            if (self.verbose): print('check queue')
            ids = list(self.search_queue_for_jobname(jobName).index)

            if (len(ids) > 0):
                if (self.verbose): print(
                    "\tSKIP - FOUND JOB: \t\t" + "\n\t\t".join(map(str, ids)) + "\n\t\t with jobname: " + jobName)
                return ids[0]

        if (isinstance(submit_from_dir, str) and os.path.isdir(submit_from_dir)):
            os.chdir(submit_from_dir)
            command_file_path = submit_from_dir + "/job_" + str(jobName) + ".sh"
        else:
            command_file_path = "./job_" + str(jobName) + ".sh"

        submission_string += "bsub "
        submission_string += " -J" + jobName + " "
        submission_string += " -W " + str(self.job_duration) + " "

        if (not isinstance(post_execution_command, type(None))):
            submission_string += "-Ep \"" + post_execution_command + "\" "

        if (not isinstance(outLog, str) and not isinstance(errLog, str)):
            outLog = jobName + ".out"
            submission_string += " -o " + outLog
        elif (isinstance(outLog, str)):
            submission_string += " -o " + outLog

        if (isinstance(errLog, str)):
            submission_string += " -e " + errLog

        nCPU = self.nmpi * self.nomp
        submission_string += " -n " + str(nCPU) + " "
        add_string = ""
        # add_string= "-R \"select[model==XeonGold_5118 || model==XeonGold_6150 || model==XeonE3_1585Lv5 || model==XeonE3_1284Lv4 || model==XeonE7_8867v3 || model == XeonGold_6140 || model==XeonGold_6150 ]\""
        if (isinstance(self.max_storage, int)):
            submission_string += " -R rusage[mem=" + str(self.max_storage) + "] "

        if (isinstance(queue_after_jobID, (int, str)) and (queue_after_jobID != 0 or queue_after_jobID != "0")):
            submission_string += " -w \"" + self.chain_prefix + "(" + str(queue_after_jobID) + ")\" "

        if (self.begin_mail):
            submission_string += " -B "
        if (self.end_mail):
            submission_string += " -N "

        if (self.nomp > 1):
            command = "\"export OMP_NUM_THREADS=" + str(self.nomp) + ";\n " + command + "\""
        else:
            command = "\n " + command.strip() + ""

        if (sumbit_from_file):
            if (self.verbose): print("writing tmp-submission-file to: ", command_file_path)
            command_file = open(command_file_path, "w")
            command_file.write("#!/bin/bash\n")
            command_file.write(command + ";\n")
            command_file.close()
            command = command_file_path

            bash.execute("chmod +x " + command_file_path, env=self._enviroment)

        ##finalize string
        submission_string = list(map(lambda x: x.strip(), submission_string.split())) + [command]

        if (self.verbose): print("Submission Command: \t", " ".join(submission_string))
        if (self.submission and not self._dummy):
            try:
                out_process = bash.execute(command=submission_string, catch_STD=True, env=self._enviroment)
                std_out = "\n".join(map(str, out_process.stdout.readlines()))

                # next sopt_job is queued with id:
                id_start = std_out.find("<")
                id_end = std_out.find(">")
                job_id = str(std_out[id_start + 1:id_end]).strip()
                if self.verbose: print("process returned id: " + str(job_id))
                if (job_id == "" and job_id.isalnum()):
                    raise ValueError("Did not get at job ID!")
            except:
                raise ChildProcessError("could not submit this command: \n" +
                                        str(submission_string))
        else:
            job_id = -1

        os.chdir(orig_dir)
        return int(job_id)

    def submit_jobAarray_to_queue(self, command: str, 
                                  jobName: str,
                                  start_Job: int, 
                                  end_job: int, 
                                  jobLim: int = None,
                                  outLog=None, 
                                  errLog=None, 
                                  submit_from_dir: str = None,
                                  queue_after_jobID: int = None,
                                  jobGroup: str = None) -> Union[int, None]:
        """
        This functioncan be used for submission of a job array. The ammount of jobs is determined by  the difference:
                    end_Job-start_Job
        An array index variable is defined called ${JOBID} inside the command representing job x in the array.

        Parameters
        ----------
        command : str
            command to be executed
        jobName : str
            name of the job in the queue
        start_Job: int
            starting job_id
        end_job: int
            ending job_id
        jobLim: int, optional
            limits the in parallel execute of job arrays.
        duration: str, optional
            this string defines the max job-run duration like HHH:MM (default: 04:00)
        outLog: str, optional
            out std-out log path
        errLog: str, optional
            out std-err log path
        submit_from_dir
        nmpi :  int, optional
            integer number of mpi cores (default: 1)
        nomp :  int, optional
            integer number of omp cores (default: 1)
        maxStorage : int, optional
            Max memory per core.
        queue_after_jobID: int, optional
            shall this job be queued after another one?
        projectName :  NOT IMPLEMENTED AT THE MOMENT
        jobGroup :  NOT IMPLEMENTED AT THE MOMENT
        priority :  NOT IMPLEMENTED AT THE MOMENT
        dummyTesting:   bool, optional
            WARNING! - Will be removed in Future! use attribute or constructor as submission! WARNING!
            do not submit the job to the queue.
        do_not_doubly_submit_to_queue:  bool, optional - NOT IMPLEMENTED AT THE MOMENT
            if True: script checks the submission queue and looks for an identical job_name. than raises ValueError if it is already submitted. (default: True)


        Returns
        -------
         Union[int, None]
            return job ID

        Raises
        ------
        ValueError
            if job already submitted a Value Error is raised
        ChildProcessError
            if submission to queue via bash fails an Child Process Error is raised.
        """

        # QUEUE checking to not double submit
        if (self.submission and self._block_double_submission):
            if (self.verbose): print('check queue')
            ids = self.search_queue_for_jobname(jobName)

            if (len(ids) > 0):
                if (self.verbose): print(
                    "\tSKIP - FOUND JOB: \t\t" + "\n\t\t".join(map(str, ids)) + "\n\t\t with jobname: " + jobName)
                return ids[0]

        # generate submission_string:
        submission_string = ""
        if (isinstance(submit_from_dir, str) and os.path.isdir(submit_from_dir)):
            submission_string += "cd " + submit_from_dir + " && "

        if (jobLim is None):
            jobLim = end_job - start_Job

        jobName = str(jobName) + "[" + str(start_Job) + "-" + str(end_job) + "]%" + str(jobLim)

        submission_string += "bsub -J \" " + jobName + " \" -W \"" + str(self.job_duration) + "\" "

        if (isinstance(jobGroup, str)):
            submission_string += " -g " + jobGroup + " "

        if (not isinstance(outLog, str) and not isinstance(errLog, str)):
            outLog = jobName + ".out"
            submission_string += " -oo " + outLog
        elif (isinstance(outLog, str)):
            submission_string += " -oo " + outLog

        if (isinstance(errLog, str)):
            submission_string += " -eo " + errLog

        nCPU = self.nmpi * self.nomp
        submission_string += " -n " + str(nCPU) + " "

        if (isinstance(self.max_storage, int)):
            submission_string += " -R \"rusage[mem=" + str(self.max_storage) + "]\" "

        if (isinstance(queue_after_jobID, (int, str))):
            submission_string += " -w " + self.chain_prefix + "(" + str(queue_after_jobID) + ")\" "

        if (self.begin_mail):
            submission_string += " -B "
        if (self.end_mail):
            submission_string += " -N "

        if (self.nomp > 1):
            command = " \" export OMP_NUM_THREADS=" + str(self.nomp) + " && " + command + "\""
        else:
            command = " \"" + command + "\""

        ##finalize string
        submission_string = list(map(lambda x: x.strip(), submission_string.split())) + [command]

        if (self.verbose): print("Submission Command: \t", " ".join(submission_string))
        if (self.submission and not self._dummy):
            try:
                std_out_buff = bash.execute(command=submission_string, env=self._enviroment)
                std_out = "\n".join(std_out_buff.readlines())

                # next sopt_job is queued with id:
                id_start = std_out.find("<")
                id_end = std_out.find(">")
                job_id = str(std_out[id_start + 1:id_end]).strip()
                if self.verbose: print("process returned id: " + str(job_id))
                if (job_id == "" and job_id.isalnum()):
                    raise ValueError("Did not get at job ID!")
            except:
                raise ChildProcessError("could not submit this command: \n" + " ".join(submission_string))
        else:
            job_id = 0
        return int(job_id)

    def get_script_generation_command(self, var_name: str = None, var_prefixes: str = "") -> str:
        name = self.__class__.__name__
        if (var_name is None):
            var_name = var_prefixes + name

        gen_cmd = "#Generate " + name + "\n"
        gen_cmd += "from " + self.__module__ + " import " + name + " as " + name + "_obj" + "\n"
        gen_cmd += var_name + " = " + name + "_obj(submission=" + str(self.submission) + ", verbose=" + str(
            self.verbose) + ", nmpi="+str(self.nmpi)+", nomp="+str(self.nomp)+ ", max_storage="+str(
            self.max_storage)+", job_duration=\""+str(self.job_duration)+"\")\n\n"
        return gen_cmd

    """
        Job Queue Managment
    """
    def get_queued_jobs(self)->pd.DataFrame:
        """
            This function updates the job-list of the queueing system in the class.

        Returns
        -------
        pd.DataFrame
            returns the job_queue as pandas dataFrame.
        """
        # Do we need an update of the job list?
        check_job_list = True
        if (hasattr(self, "_job_queue_time_stamp")):
            last_update = datetime.now() - self._job_queue_time_stamp
            check_job_list = last_update.seconds > self._refresh_job_queue_list_all_s
        if(not self.submission): #shortcut to reduce queue calls!
           self.job_queue_list = pd.DataFrame(columns=["JOBID      USER    STAT  QUEUE      FROM_HOST   EXEC_HOST   JOB_NAME   SUBMIT_TIME".split()])
           return self.job_queue_list
        if (check_job_list):
            # try getting the lsf queue
            if (not self._dummy):
                try:
                        out_process = bash.execute("bjobs -w", catch_STD=True)
                        job_list_str = list(map(lambda x: x.decode("utf-8"), out_process.stdout.readlines()))
                        out_process = bash.execute("bjobs -wd", catch_STD=True)
                        job_list_finished_str = list(map(lambda x: x.decode("utf-8"), out_process.stdout.readlines()))
                        self._job_queue_time_stamp = datetime.now()
                except Exception as err:
                    raise Exception("Could not get job_list!\nerr:\n" + "\n".join(err.args))
            else:
                job_list_str = []
                job_list_finished_str = []

            # format information:
            jlist = list(map(lambda x: x.strip().split(), job_list_str))
            jlist_fin = list(map(lambda x: x.strip().split(), job_list_finished_str))
            if(len(jlist) > 1):
                header = jlist[0]
                jobs = jlist[1:]+jlist_fin[1:]

                jobs_dict = {}
                for job in jobs:
                    jobID = int(job[0].split("[")[0])
                    user = job[1]
                    status = job[2]
                    queue = job[3]
                    from_host = job[4]
                    exec_host = job[5]
                    job_name = " ".join(job[6:-3])
                    submit_time = datetime.strptime(str(datetime.now().year) + " " + " ".join(job[-3:]), '%Y %b %d %H:%M')
                    values = [jobID, user, status, queue, from_host, exec_host, job_name, submit_time]
                    jobs_dict.update({jobID: {key: value for key, value in zip(header, values)}})

                self.job_queue_list = pd.DataFrame(jobs_dict, index=None).T
            else:
                self.job_queue_list = pd.DataFrame(columns=["JOBID      USER    STAT  QUEUE      FROM_HOST   EXEC_HOST   JOB_NAME   SUBMIT_TIME".split()])
        else:
            if (self.verbose):
                print("Skipping refresh of job list, as the last update is " + str(last_update) + "s ago")
            pass
        return self.job_queue_list

    def search_queue_for_jobid(self, job_id:int)->pd.DataFrame:
        self.get_queued_jobs()
        return self.job_queue_list.where(self.job_queue_list.JOBID == job_id).dropna()

    def search_queue_for_jobname(self, job_name:str, regex:bool=False)->pd.DataFrame:
        """search_queue_for_jobname

            this jobs searches the job queue for a certain job name.

        Parameters
        ----------
        job_name :  str
        regex:  bool, optional
            if the string is a Regular Expression
        Returns
        -------
        List[str]
            the output of the queue containing the jobname
        """

        self.get_queued_jobs()
        if(regex):
            return self.job_queue_list.where(self.job_queue_list.JOB_NAME.str.match(job_name)).dropna()
        else:
            return self.job_queue_list.where(self.job_queue_list.JOB_NAME == job_name).dropna()


    """
        kill jobs
    """
    def kill_jobs(self, job_name:str=None, regex:bool=False, job_ids: Union[List[int], int]=None):
        """
            this function can be used to terminate or remove pending jobs from the queue.
        Parameters
        ----------
        job_name : str
            name of the job to be killed
        regex : bool
            if true, all jobs matching job_name get killed!
        job_ids : Union[List[int], int]
            job Ids to be killed

        """

        if(not job_name is None):
            job_ids = list(self.search_queue_for_jobname(job_name, regex=regex).index)
        elif(not job_ids is None):
            if(isinstance(job_ids, int)):
                job_ids = [job_ids]
        else:
            raise ValueError("Please provide either job_name or job_ids!")

        if(self.verbose):
            print("Stopping: "+", ".join(map(str, job_ids)))
        try:
            bash.execute('bkill '+ " ".join(map(str, job_ids)))
        except Exception as err:
            if(any(["Job has already finished" in x for x in err.args])):
                print("Job has already finished")
            else:
                raise ChildProcessError("could not execute this command: \n" + str(err.args))<|MERGE_RESOLUTION|>--- conflicted
+++ resolved
@@ -17,7 +17,6 @@
     _refresh_job_queue_list_all_s: int = 60 # update the job-queue list every x seconds
     _job_queue_time_stamp: datetime
 
-<<<<<<< HEAD
     def __init__(self, 
                         submission: bool = True, 
                         nomp: int = 1, 
@@ -49,18 +48,6 @@
                         post_execution_command: str = None, 
                         submit_from_dir: str = None,
                         sumbit_from_file: bool = True) -> Union[int, None]:
-=======
-    def __init__(self, submission: bool = True, nomp: int = 1, nmpi: int = 1, job_duration: str = "24:00", max_storage: float = 1000,
-                 verbose: bool = False, enviroment=None):
-        time_wait_s_for_filesystem=1.5
-        super().__init__(verbose=verbose, nmpi=nmpi, nomp=nomp, job_duration=job_duration, max_storage=max_storage, submission=submission, enviroment=enviroment)
-
-    def submit_to_queue(self, command: str, jobName: str, outLog=None, errLog=None, queue_after_jobID: int = None,
-                        do_not_doubly_submit_to_queue: bool = False, force_queue_start_after: bool = False,
-                        projectName: str = None, jobGroup: str = None, priority=None, begin_mail: bool = False,
-                        end_mail: bool = False, post_execution_command: str = None, submit_from_dir: str = None,
-                        sumbit_from_file: bool = True, verbose: bool = None) -> Union[int, None]:
->>>>>>> 018727fc
         """
             This function submits the given command to the LSF QUEUE
 
