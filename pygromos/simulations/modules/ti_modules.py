--- conflicted
+++ resolved
@@ -17,11 +17,6 @@
 from pygromos.utils import bash
 
 
-<<<<<<< HEAD
-def TI_sampling(in_gromos_system: Gromos_System, project_dir: str, step_name="lambda_sampling",
-                lambda_values: List[float] = np.arange(0, 1.1, 0.1), subSystem: _SubmissionSystem = LOCAL(),
-                n_simulation_repetitions: int = 3, n_equilibrations: int = 1, verbose=True):
-=======
 def TI_sampling(
     in_gromos_system: Gromos_System,
     project_dir: str,
@@ -32,6 +27,7 @@
     n_equilibrations: int = 1,
     randomize: bool = False,
     dual_cnf: List[str] = None,
+    verbose: bool = True,
 ):
     """
     This function will automatically submit N independent (different lambda)
@@ -66,7 +62,6 @@
         lam_system: Gromos_System
             Gromos system of the simulation submitted last
     """
->>>>>>> d7fa71a2
 
     work_dir = bash.make_folder(project_dir + "/" + step_name)
 
@@ -106,13 +101,6 @@
             lam_system.imd.add_block(block=precalc_lam_block)
 
         # Submit
-<<<<<<< HEAD
-        out_gromos_system = _TI_lam_step(in_gromos_system=lam_system, project_dir=work_dir,
-                                                step_name=lam_system.name, submission_system=subSystem,
-                                                in_imd_path=None,
-                                                simulation_runs=n_simulation_repetitions,
-                                                equilibration_runs=n_equilibrations, verbose=verbose)
-=======
         out_gromos_system = _TI_lam_step(
             in_gromos_system=lam_system,
             project_dir=work_dir,
@@ -121,44 +109,12 @@
             in_imd_path=None,
             simulation_runs=n_productions,
             equilibration_runs=n_equilibrations,
+            verbose=verbose,
         )
->>>>>>> d7fa71a2
 
         out_gromos_system.save(out_gromos_system.work_folder + "/sd_out_system.obj")
         lam_systems.append(out_gromos_system)
 
-<<<<<<< HEAD
-    return lam_system, out_gromos_system._last_jobID
-
-
-def _TI_lam_step(in_gromos_system: Gromos_System, project_dir: str, step_name: str = "lam", in_imd_path=None,
-                 submission_system: _SubmissionSystem = LOCAL(), simulation_runs: int = 1, equilibration_runs: int = 0,
-                 previous_simulation_run: int = None, analysis_script: callable = simulation_analysis.do, verbose=True) ->(Gromos_System, int):
-    template_control_dict = OrderedDict({
-        "concat": {"do": True,
-                   "sub": {
-                       "cp_cnf": True,
-                       "repair_NaN": True,
-                       "cp_omd": True,
-                       "cat_trc": True,
-                       "cat_tre": True,
-                       "cat_trg": True,
-                       "convert_trcs": False,
-                   }
-                   },
-        "simulation_folder": {
-            "do": False,
-            "sub": {
-                "tar": False,
-                "remove": False
-            }
-        }
-    })
-    return simulation(in_gromos_simulation_system=in_gromos_system, override_project_dir=project_dir, previous_simulation_run=previous_simulation_run,
-                      step_name=step_name, in_imd_path=in_imd_path, submission_system=submission_system,
-                      simulation_runs=simulation_runs, equilibration_runs=equilibration_runs, analysis_control_dict=template_control_dict,
-                      analysis_script=analysis_script, verbose=verbose)
-=======
     return lam_system
 
 
@@ -172,6 +128,7 @@
     equilibration_runs: int = 0,
     previous_simulation_run: int = None,
     analysis_script: callable = simulation_analysis.do,
+    verbose: bool = True,
 ) -> (Gromos_System, int):
     template_control_dict = OrderedDict(
         {
@@ -201,5 +158,5 @@
         equilibration_runs=equilibration_runs,
         analysis_control_dict=template_control_dict,
         analysis_script=analysis_script,
-    )
->>>>>>> d7fa71a2
+        verbose=verbose,
+    )