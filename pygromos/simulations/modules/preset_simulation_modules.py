import numpy as np
from typing import Tuple
from pygromos.files.gromos_system import Gromos_System

from pygromos.data.simulation_parameters_templates import template_emin, template_md, template_sd
from pygromos.simulations.modules.general_simulation_modules import simulation

from pygromos.simulations.hpc_queuing.job_scheduling.workers.analysis_workers import simulation_analysis
from pygromos.simulations.hpc_queuing.submission_systems._submission_system import _SubmissionSystem
from pygromos.simulations.hpc_queuing.submission_systems.local import LOCAL

"""
    Simulations
"""
<<<<<<< HEAD
def emin(in_gromos_system: Gromos_System, step_name: str = "emin", override_project_dir: str=None, in_imd_path=None,
         submission_system: _SubmissionSystem = LOCAL(), simulation_runs: int = 1, equilibration_runs: int = 0,
         previous_simulation_run: int = None, _template_imd_path:str=template_emin,  initialize_first_run= False,
         analysis_script: callable = simulation_analysis.do, verbose=True) -> Tuple[Gromos_System, int]:
    template_emin_control_dict = simulation_analysis.template_control_dict
    template_emin_control_dict['concat']['cat_trc'] = False
    template_emin_control_dict['concat']['cat_tre'] = False
    template_emin_control_dict['concat']['cat_trg'] = False

    if(hasattr(in_gromos_system.imd, "WRITETRAJ")):
        if(in_gromos_system.imd.WRITETRAJ.NTWX>0):
            template_emin_control_dict['concat']['cat_trc'] = False
        if(in_gromos_system.imd.WRITETRAJ.NTWE>0):
            template_emin_control_dict['concat']['cat_tre'] = False
        if(in_gromos_system.imd.WRITETRAJ.NTWG>0):
            template_emin_control_dict['concat']['cat_trg'] = False

    return simulation(in_gromos_simulation_system=in_gromos_system, override_project_dir=override_project_dir, previous_simulation_run=previous_simulation_run,
                      step_name=step_name, in_imd_path=in_imd_path, submission_system=submission_system, initialize_first_run=initialize_first_run,
                      simulation_runs=simulation_runs, equilibration_runs=equilibration_runs, analysis_control_dict = template_emin_control_dict,
                      analysis_script=analysis_script, _template_imd_path=_template_imd_path, verbose=verbose)


def md(in_gromos_system: Gromos_System, step_name: str = "md",  override_project_dir: str=None, in_imd_path=None,
       submission_system: _SubmissionSystem = LOCAL(), simulation_runs: int = 1, equilibration_runs: int = 0,  initialize_first_run= False, reinitialize_every_run= False,
       previous_simulation_run: int = None, _template_imd_path:str=template_md, analysis_script: callable = simulation_analysis.do, verbose=True) -> Tuple[Gromos_System, int]:
    return simulation(in_gromos_simulation_system=in_gromos_system, override_project_dir=override_project_dir, previous_simulation_run=previous_simulation_run,
                      step_name=step_name, in_imd_path=in_imd_path, submission_system=submission_system, initialize_first_run=initialize_first_run,
                      simulation_runs=simulation_runs, equilibration_runs=equilibration_runs,
                      analysis_script=analysis_script, _template_imd_path=_template_imd_path, verbose=verbose)


def sd(in_gromos_system: Gromos_System, step_name: str = "sd",  override_project_dir: str=None, in_imd_path=None,
       submission_system: _SubmissionSystem = LOCAL(), simulation_runs: int = 1, equilibration_runs: int = 0,  initialize_first_run= False, reinitialize_every_run= False,
       previous_simulation_run: int = None, _template_imd_path:str=template_sd, analysis_script: callable = simulation_analysis.do, verbose=True) -> Tuple[Gromos_System, int]:
    return simulation(in_gromos_simulation_system=in_gromos_system, override_project_dir=override_project_dir, previous_simulation_run=previous_simulation_run,
                      step_name=step_name, in_imd_path=in_imd_path, submission_system=submission_system, initialize_first_run=initialize_first_run,
                      simulation_runs=simulation_runs, equilibration_runs=equilibration_runs,
                      analysis_script=analysis_script, _template_imd_path=_template_imd_path, verbose=verbose)


def thermalisation(in_gromos_system: Gromos_System, temperatures = np.linspace(60, 300, 4), step_name: str = "eq_therm", override_project_dir: str=None,
                   in_imd_path=None,
                   submission_system: _SubmissionSystem = LOCAL(), simulation_runs: int = 1, equilibration_runs: int = 0,
                   previous_simulation_run: int = None, _template_imd_path:str=template_sd, analysis_script: callable = simulation_analysis.do, verbose=True) -> Tuple[Gromos_System, int]:
=======


def emin(
    in_gromos_system: Gromos_System,
    step_name: str = "emin",
    override_project_dir: str = None,
    in_imd_path=None,
    submission_system: _SubmissionSystem = LOCAL(),
    simulation_runs: int = 1,
    equilibration_runs: int = 0,
    previous_simulation_run: int = None,
    _template_imd_path: str = template_emin,
    initialize_first_run=False,
    analysis_script: callable = simulation_analysis.do,
) -> Tuple[Gromos_System, int]:
    template_emin_control_dict = simulation_analysis.template_control_dict
    template_emin_control_dict["concat"]["cat_trc"] = False
    template_emin_control_dict["concat"]["cat_tre"] = False
    template_emin_control_dict["concat"]["cat_trg"] = False

    if hasattr(in_gromos_system.imd, "WRITETRAJ"):
        if in_gromos_system.imd.WRITETRAJ.NTWX > 0:
            template_emin_control_dict["concat"]["cat_trc"] = False
        if in_gromos_system.imd.WRITETRAJ.NTWE > 0:
            template_emin_control_dict["concat"]["cat_tre"] = False
        if in_gromos_system.imd.WRITETRAJ.NTWG > 0:
            template_emin_control_dict["concat"]["cat_trg"] = False

    return simulation(
        in_gromos_simulation_system=in_gromos_system,
        override_project_dir=override_project_dir,
        previous_simulation_run=previous_simulation_run,
        step_name=step_name,
        in_imd_path=in_imd_path,
        submission_system=submission_system,
        initialize_first_run=initialize_first_run,
        simulation_runs=simulation_runs,
        equilibration_runs=equilibration_runs,
        analysis_control_dict=template_emin_control_dict,
        analysis_script=analysis_script,
        _template_imd_path=_template_imd_path,
    )


def md(
    in_gromos_system: Gromos_System,
    step_name: str = "md",
    override_project_dir: str = None,
    in_imd_path=None,
    submission_system: _SubmissionSystem = LOCAL(),
    simulation_runs: int = 1,
    equilibration_runs: int = 0,
    initialize_first_run=False,
    reinitialize_every_run=False,
    previous_simulation_run: int = None,
    _template_imd_path: str = template_md,
    analysis_script: callable = simulation_analysis.do,
) -> Tuple[Gromos_System, int]:
    return simulation(
        in_gromos_simulation_system=in_gromos_system,
        override_project_dir=override_project_dir,
        previous_simulation_run=previous_simulation_run,
        step_name=step_name,
        in_imd_path=in_imd_path,
        submission_system=submission_system,
        initialize_first_run=initialize_first_run,
        simulation_runs=simulation_runs,
        equilibration_runs=equilibration_runs,
        analysis_script=analysis_script,
        _template_imd_path=_template_imd_path,
    )


def sd(
    in_gromos_system: Gromos_System,
    step_name: str = "sd",
    override_project_dir: str = None,
    in_imd_path=None,
    submission_system: _SubmissionSystem = LOCAL(),
    simulation_runs: int = 1,
    equilibration_runs: int = 0,
    initialize_first_run=False,
    reinitialize_every_run=False,
    previous_simulation_run: int = None,
    _template_imd_path: str = template_sd,
    analysis_script: callable = simulation_analysis.do,
) -> Tuple[Gromos_System, int]:
    return simulation(
        in_gromos_simulation_system=in_gromos_system,
        override_project_dir=override_project_dir,
        previous_simulation_run=previous_simulation_run,
        step_name=step_name,
        in_imd_path=in_imd_path,
        submission_system=submission_system,
        initialize_first_run=initialize_first_run,
        simulation_runs=simulation_runs,
        equilibration_runs=equilibration_runs,
        analysis_script=analysis_script,
        _template_imd_path=_template_imd_path,
    )


def thermalisation(
    in_gromos_system: Gromos_System,
    temperatures=np.linspace(60, 300, 4),
    step_name: str = "eq_therm",
    override_project_dir: str = None,
    in_imd_path=None,
    submission_system: _SubmissionSystem = LOCAL(),
    simulation_runs: int = 1,
    equilibration_runs: int = 0,
    previous_simulation_run: int = None,
    _template_imd_path: str = template_sd,
    analysis_script: callable = simulation_analysis.do,
) -> Tuple[Gromos_System, int]:
>>>>>>> d7fa71a2

    for runID, temperature in enumerate(temperatures):
        print("run", runID, "T: ", temperature)

        # adapt temperature
        in_gromos_system.imd.MULTIBATH.TEMP0 = [temperature for x in range(in_gromos_system.imd.MULTIBATH.NBATHS)]

        # turn off the posres for the last run.
        if runID + 1 == len(temperatures):
            in_gromos_system.imd.POSITIONRES.NTPOR = 0
            in_gromos_system.imd.POSITIONRES.CPOR = 0

            # Last run
<<<<<<< HEAD
            return simulation(in_gromos_simulation_system=in_gromos_system, override_project_dir=override_project_dir, previous_simulation_run=previous_simulation_run,
                              step_name=step_name, in_imd_path=in_imd_path, submission_system=submission_system, 
                              simulation_runs=simulation_runs, equilibration_runs=equilibration_runs,
                              analysis_script=analysis_script, _template_imd_path=_template_imd_path, verbose=verbose)


        else:
            simulation(in_gromos_simulation_system=in_gromos_system, override_project_dir=override_project_dir, previous_simulation_run=previous_simulation_run,
                       step_name=step_name, in_imd_path=in_imd_path, submission_system=submission_system,
                       simulation_runs=simulation_runs, equilibration_runs=equilibration_runs,
                       analysis_script=analysis_script, _template_imd_path=_template_imd_path, verbose=verbose)

=======
            return simulation(
                in_gromos_simulation_system=in_gromos_system,
                override_project_dir=override_project_dir,
                previous_simulation_run=previous_simulation_run,
                step_name=step_name,
                in_imd_path=in_imd_path,
                submission_system=submission_system,
                simulation_runs=simulation_runs,
                equilibration_runs=equilibration_runs,
                analysis_script=analysis_script,
                _template_imd_path=_template_imd_path,
            )

        else:
            simulation(
                in_gromos_simulation_system=in_gromos_system,
                override_project_dir=override_project_dir,
                previous_simulation_run=previous_simulation_run,
                step_name=step_name,
                in_imd_path=in_imd_path,
                submission_system=submission_system,
                simulation_runs=simulation_runs,
                equilibration_runs=equilibration_runs,
                analysis_script=analysis_script,
                _template_imd_path=_template_imd_path,
            )
>>>>>>> d7fa71a2
<|MERGE_RESOLUTION|>--- conflicted
+++ resolved
@@ -12,53 +12,6 @@
 """
     Simulations
 """
-<<<<<<< HEAD
-def emin(in_gromos_system: Gromos_System, step_name: str = "emin", override_project_dir: str=None, in_imd_path=None,
-         submission_system: _SubmissionSystem = LOCAL(), simulation_runs: int = 1, equilibration_runs: int = 0,
-         previous_simulation_run: int = None, _template_imd_path:str=template_emin,  initialize_first_run= False,
-         analysis_script: callable = simulation_analysis.do, verbose=True) -> Tuple[Gromos_System, int]:
-    template_emin_control_dict = simulation_analysis.template_control_dict
-    template_emin_control_dict['concat']['cat_trc'] = False
-    template_emin_control_dict['concat']['cat_tre'] = False
-    template_emin_control_dict['concat']['cat_trg'] = False
-
-    if(hasattr(in_gromos_system.imd, "WRITETRAJ")):
-        if(in_gromos_system.imd.WRITETRAJ.NTWX>0):
-            template_emin_control_dict['concat']['cat_trc'] = False
-        if(in_gromos_system.imd.WRITETRAJ.NTWE>0):
-            template_emin_control_dict['concat']['cat_tre'] = False
-        if(in_gromos_system.imd.WRITETRAJ.NTWG>0):
-            template_emin_control_dict['concat']['cat_trg'] = False
-
-    return simulation(in_gromos_simulation_system=in_gromos_system, override_project_dir=override_project_dir, previous_simulation_run=previous_simulation_run,
-                      step_name=step_name, in_imd_path=in_imd_path, submission_system=submission_system, initialize_first_run=initialize_first_run,
-                      simulation_runs=simulation_runs, equilibration_runs=equilibration_runs, analysis_control_dict = template_emin_control_dict,
-                      analysis_script=analysis_script, _template_imd_path=_template_imd_path, verbose=verbose)
-
-
-def md(in_gromos_system: Gromos_System, step_name: str = "md",  override_project_dir: str=None, in_imd_path=None,
-       submission_system: _SubmissionSystem = LOCAL(), simulation_runs: int = 1, equilibration_runs: int = 0,  initialize_first_run= False, reinitialize_every_run= False,
-       previous_simulation_run: int = None, _template_imd_path:str=template_md, analysis_script: callable = simulation_analysis.do, verbose=True) -> Tuple[Gromos_System, int]:
-    return simulation(in_gromos_simulation_system=in_gromos_system, override_project_dir=override_project_dir, previous_simulation_run=previous_simulation_run,
-                      step_name=step_name, in_imd_path=in_imd_path, submission_system=submission_system, initialize_first_run=initialize_first_run,
-                      simulation_runs=simulation_runs, equilibration_runs=equilibration_runs,
-                      analysis_script=analysis_script, _template_imd_path=_template_imd_path, verbose=verbose)
-
-
-def sd(in_gromos_system: Gromos_System, step_name: str = "sd",  override_project_dir: str=None, in_imd_path=None,
-       submission_system: _SubmissionSystem = LOCAL(), simulation_runs: int = 1, equilibration_runs: int = 0,  initialize_first_run= False, reinitialize_every_run= False,
-       previous_simulation_run: int = None, _template_imd_path:str=template_sd, analysis_script: callable = simulation_analysis.do, verbose=True) -> Tuple[Gromos_System, int]:
-    return simulation(in_gromos_simulation_system=in_gromos_system, override_project_dir=override_project_dir, previous_simulation_run=previous_simulation_run,
-                      step_name=step_name, in_imd_path=in_imd_path, submission_system=submission_system, initialize_first_run=initialize_first_run,
-                      simulation_runs=simulation_runs, equilibration_runs=equilibration_runs,
-                      analysis_script=analysis_script, _template_imd_path=_template_imd_path, verbose=verbose)
-
-
-def thermalisation(in_gromos_system: Gromos_System, temperatures = np.linspace(60, 300, 4), step_name: str = "eq_therm", override_project_dir: str=None,
-                   in_imd_path=None,
-                   submission_system: _SubmissionSystem = LOCAL(), simulation_runs: int = 1, equilibration_runs: int = 0,
-                   previous_simulation_run: int = None, _template_imd_path:str=template_sd, analysis_script: callable = simulation_analysis.do, verbose=True) -> Tuple[Gromos_System, int]:
-=======
 
 
 def emin(
@@ -73,6 +26,7 @@
     _template_imd_path: str = template_emin,
     initialize_first_run=False,
     analysis_script: callable = simulation_analysis.do,
+    verbose: bool = True,
 ) -> Tuple[Gromos_System, int]:
     template_emin_control_dict = simulation_analysis.template_control_dict
     template_emin_control_dict["concat"]["cat_trc"] = False
@@ -100,6 +54,7 @@
         analysis_control_dict=template_emin_control_dict,
         analysis_script=analysis_script,
         _template_imd_path=_template_imd_path,
+        verbose=verbose,
     )
 
 
@@ -116,6 +71,7 @@
     previous_simulation_run: int = None,
     _template_imd_path: str = template_md,
     analysis_script: callable = simulation_analysis.do,
+    verbose: bool = True,
 ) -> Tuple[Gromos_System, int]:
     return simulation(
         in_gromos_simulation_system=in_gromos_system,
@@ -129,6 +85,7 @@
         equilibration_runs=equilibration_runs,
         analysis_script=analysis_script,
         _template_imd_path=_template_imd_path,
+        verbose=verbose,
     )
 
 
@@ -145,6 +102,7 @@
     previous_simulation_run: int = None,
     _template_imd_path: str = template_sd,
     analysis_script: callable = simulation_analysis.do,
+    verbose: bool = True,
 ) -> Tuple[Gromos_System, int]:
     return simulation(
         in_gromos_simulation_system=in_gromos_system,
@@ -158,6 +116,7 @@
         equilibration_runs=equilibration_runs,
         analysis_script=analysis_script,
         _template_imd_path=_template_imd_path,
+        verbose=verbose,
     )
 
 
@@ -173,8 +132,8 @@
     previous_simulation_run: int = None,
     _template_imd_path: str = template_sd,
     analysis_script: callable = simulation_analysis.do,
+    verbose: bool = True,
 ) -> Tuple[Gromos_System, int]:
->>>>>>> d7fa71a2
 
     for runID, temperature in enumerate(temperatures):
         print("run", runID, "T: ", temperature)
@@ -188,20 +147,6 @@
             in_gromos_system.imd.POSITIONRES.CPOR = 0
 
             # Last run
-<<<<<<< HEAD
-            return simulation(in_gromos_simulation_system=in_gromos_system, override_project_dir=override_project_dir, previous_simulation_run=previous_simulation_run,
-                              step_name=step_name, in_imd_path=in_imd_path, submission_system=submission_system, 
-                              simulation_runs=simulation_runs, equilibration_runs=equilibration_runs,
-                              analysis_script=analysis_script, _template_imd_path=_template_imd_path, verbose=verbose)
-
-
-        else:
-            simulation(in_gromos_simulation_system=in_gromos_system, override_project_dir=override_project_dir, previous_simulation_run=previous_simulation_run,
-                       step_name=step_name, in_imd_path=in_imd_path, submission_system=submission_system,
-                       simulation_runs=simulation_runs, equilibration_runs=equilibration_runs,
-                       analysis_script=analysis_script, _template_imd_path=_template_imd_path, verbose=verbose)
-
-=======
             return simulation(
                 in_gromos_simulation_system=in_gromos_system,
                 override_project_dir=override_project_dir,
@@ -213,6 +158,7 @@
                 equilibration_runs=equilibration_runs,
                 analysis_script=analysis_script,
                 _template_imd_path=_template_imd_path,
+                verbose=verbose,
             )
 
         else:
@@ -227,5 +173,5 @@
                 equilibration_runs=equilibration_runs,
                 analysis_script=analysis_script,
                 _template_imd_path=_template_imd_path,
-            )
->>>>>>> d7fa71a2
+                verbose=verbose,
+            )