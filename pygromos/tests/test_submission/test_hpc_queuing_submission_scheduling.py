--- conflicted
+++ resolved
@@ -21,16 +21,6 @@
         in_cnf = in_test_file_path + "/cnf/in_cnf1.cnf"
         out_dir_path = self.tmp_test_dir
 
-<<<<<<< HEAD
-       in_simSystem = Gromos_System(system_name="test_do", work_folder=out_dir_path,
-                                     in_top_path=blank_topo_template, in_cnf_path=in_cnf, in_imd_path=template_md,
-                                    in_gromosXX_bin_dir=None, in_gromosPP_bin_dir=None, verbose=False)
-       submission_system = self.submissionSystem(verbose=False)
-
-       simulation_scheduler.do(in_simSystem=in_simSystem, out_dir_path=out_dir_path,
-                               submission_system=submission_system,
-                               simulation_run_num=2, verbose= False)
-=======
         in_simSystem = Gromos_System(
             system_name="test_do",
             work_folder=out_dir_path,
@@ -39,6 +29,7 @@
             in_imd_path=template_md,
             in_gromosXX_bin_dir=None,
             in_gromosPP_bin_dir=None,
+            verbose=False,
         )
         submission_system = self.submissionSystem()
 
@@ -47,6 +38,5 @@
             out_dir_path=out_dir_path,
             submission_system=submission_system,
             simulation_run_num=2,
-            verbose=True,
-        )
->>>>>>> d7fa71a2
+            verbose=False,
+        )