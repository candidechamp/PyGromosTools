--- conflicted
+++ resolved
@@ -487,12 +487,8 @@
                 out_job_lines = []
                 #out_job_lines = ["123 TEST", "456 TEST2"]
             else:
-<<<<<<< HEAD
                 time.sleep(5)
                 out_process = bash.execute("bjobs -w", catch_STD=True)
-=======
-                out_process = bash.execute("bjobs -w", catch_STD=True, env=self._enviroment)
->>>>>>> 8a97a7b2
                 stdout = list(map(str, out_process.stdout.readlines()))
                 out_job_lines = list(filter(lambda line: re.search(job_name, line), stdout))
 
