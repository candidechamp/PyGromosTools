import glob
import os

from pygromos.files.gromos_system import Gromos_System
from pygromos.hpc_queuing.submission_systems.Submission_Systems import _SubmissionSystem, LOCAL
from pygromos.hpc_queuing.job_scheduling.workers.simulation_workers import clean_up_simulation_files
from pygromos.utils import bash
from pygromos.utils.utils import spacer, spacer3


def do_skip_job(tmp_out_cnf: str, simSystem: Gromos_System,
                tmp_jobname: str, job_submission_system: _SubmissionSystem, previous_job: int,
                do_not_doubly_submit_to_queue: bool = True, 
                verbose: bool = True):

    # Check if job with same name is already in the queue!
    if (verbose): print("Checking if jobs was already submitted or done")
    if (do_not_doubly_submit_to_queue):  # can we find an job with this name in the queue?
        if (verbose): print("Checking for jobs with name: " + tmp_jobname)
        queued_job_ids = job_submission_system.get_jobs_from_queue(job_text=tmp_jobname)

        ## check if already submitted
        if (len(queued_job_ids) > 0):  # check if job is already submitted:
            if (True): print(
                "\t\t\tSKIP job Submission: " + tmp_jobname + " was already submitted to the queue! \n\t\t\t\tSKIP\n"
                + "\t\t\tsubmitted IDS: " + "\n\t\t\t".join(map(str, queued_job_ids)) + "\n")
            try:
                simSystem.cnf = tmp_out_cnf
            except Exception as err:
                raise IOError("Tried to read found cnf file: "+tmp_out_cnf+". FAILED! \n"+str(err.args))
            if (len(queued_job_ids) == 1):
                previous_job = queued_job_ids[0]
                if (verbose): print("\nTRY to attach next job to ", previous_job, "\n")
            else:
                raise ValueError("\nthere are multiple jobs, that could be the precessor. " + " ".join(map(str, queued_job_ids)))
            if (verbose): print(True)
            if (verbose): print()
            return True, previous_job

    # Check if run was already finished:
    tmp_out_cnfs_regex = "_".join(tmp_out_cnf.split("_")[:-1]) + "*.cnf"
    if (verbose): print("Checking for resulting files: " + tmp_out_cnfs_regex)

    if (len(glob.glob(tmp_out_cnfs_regex)) > 0):  # was this job already run and finished?
        if (True): print(
            "\t\t NOT SUBMITTED!(inScript) as these Files were found: \n\t" + tmp_out_cnfs_regex)
        setattr(simSystem, "coord_seeds", tmp_out_cnf)  # set next coord Files
        prefix_command = ""
        if (verbose): print(simSystem.cnf.path)
        if (verbose): print(True)
        if (verbose): print()
        return True, None
    if (verbose): print(False)
    if(verbose): print()
    return False, previous_job


def chain_submission(simSystem:Gromos_System,
                     out_dir_path: str, out_prefix: str,
                     chain_job_repetitions: int, worker_script: str,
                     job_submission_system: _SubmissionSystem, jobname: str, nmpi: int=1, nomp:int=1,
                     job_queue_duration: str = "24:00",
                     run_analysis_script_every_x_runs: int = 0, in_analysis_script_path: str = "",
                     do_not_doubly_submit_to_queue: bool = True, start_run_index: int = 1,
                     prefix_command: str = "", previous_job_ID: int = None, work_dir: str = None,
                     initialize_first_run: bool = True, reinitialize: bool = False,
                     verbose: bool = False):
    """

    Parameters
    ----------
    simSystem
    out_dir_path
    out_prefix
    chain_job_repetitions
    worker_script
    job_submission_system
    jobname
    nmpi
    job_queue_duration
    run_analysis_script_every_x_runs
    in_analysis_script_path
    do_not_doubly_submit_to_queue
    start_run_index
    prefix_command
    previous_job_ID
    work_dir
    initialize_first_run
    reinitialize
        initialize_first_run must be False
    verbose

    Returns
    -------

    """
    print("\nChainSubmission - "+out_prefix+"\n"+"="*30+"\n")
    if(verbose): print("start_run_index " + str(start_run_index))
    if(verbose): print("job reptitions " + str(chain_job_repetitions))
    orig_prefix_command = prefix_command

    if(not job_submission_system is LOCAL):
        simSystem._future_promise = True
<<<<<<< HEAD

    simSystem.job_duration = job_queue_duration

=======
    job_submission_system.job_duration = job_queue_duration
>>>>>>> 7eec3f9c
    for runID in range(start_run_index, chain_job_repetitions + 1):

        print("\n submit  " + jobname + "_" + str(runID) + "\n"+spacer3)

        tmp_outprefix = out_prefix + "_" + str(runID)
        tmp_jobname = jobname + "_" + str(runID)
        tmp_outdir = out_dir_path + "/" + tmp_outprefix
        tmp_out_cnf = tmp_outdir + "/" + tmp_outprefix + ".cnf"

        # Checks if run should be skipped!
        do_skip, previous_job_ID = do_skip_job(tmp_out_cnf=tmp_out_cnf, simSystem=simSystem,
                                               do_not_doubly_submit_to_queue=do_not_doubly_submit_to_queue,
                                               tmp_jobname=tmp_jobname, job_submission_system=job_submission_system,
                                               previous_job=previous_job_ID, verbose=verbose)

        if (not do_skip):
            bash.make_folder(tmp_outdir)

            # build COMMANDS:
            prefix_command += " sleep 60s "

            # MAIN commands
            md_script_command = prefix_command + " && "
            md_script_command += "python " + worker_script + " "
            md_script_command += "-out_dir " + tmp_outdir + " "
            md_script_command += "-in_cnf_path " + simSystem.cnf.path + " "
            md_script_command += "-in_imd_path " + simSystem.imd.path + " "
            md_script_command += "-in_top_path " + simSystem.top.path + " "
            md_script_command += "-runID " + str(runID) + " "

            ## OPTIONAL ARGS
            if (not simSystem.disres is None):
                md_script_command += "-in_disres_path " + simSystem.disres.path + " "
            if (not simSystem.ptp is None):
                md_script_command += "-in_perttopo_path " + simSystem.ptp.path + " "
            if (not simSystem.refpos is None):
                md_script_command += "-in_refpos_path " + simSystem.refpos.path + " "
            if (not simSystem.posres is None):
                md_script_command += "-in_posres_path " + simSystem.posres.path + " "

            #if(out_trg)

            md_script_command += "-nmpi " + str(nmpi) + " "
            md_script_command += "-nomp " + str(nomp) + " "
            md_script_command += "-initialize_first_run "+str(initialize_first_run)+ " "
            md_script_command += "-gromosXX_bin_dir " + str(simSystem.gromosXX.bin) + " "
            if(not work_dir is None):
                md_script_command += "-work_dir " + str(work_dir) + " "

            if(hasattr(simSystem.imd, "WRITETRAJ")):
                if(simSystem.imd.WRITETRAJ.NTWX > 0):
                    md_script_command += "-out_trc "+str(True)+" "
                if(simSystem.imd.WRITETRAJ.NTWE > 0):
                    md_script_command += "-out_tre "+str(True)+" "
                if(simSystem.imd.WRITETRAJ.NTWV > 0):
                    md_script_command += "-out_trv "+str(True)+" "
                if(simSystem.imd.WRITETRAJ.NTWF > 0):
                    md_script_command += "-out_trf "+str(True)+" "
                if(simSystem.imd.WRITETRAJ.NTWG > 0):
                    md_script_command += "-out_trg "+str(True)+" "

            if(verbose): print("COMMAND: ", md_script_command)

            ## POST COMMAND
            clean_up_processes = nomp if (nomp > nmpi) else nmpi
            clean_up_command = "python " + str(clean_up_simulation_files.__file__) + "  -in_simulation_dir " + str(
                tmp_outdir) + " -n_processes " + str(clean_up_processes)

            print("PREVIOUS ID: ", previous_job_ID)

            # SCHEDULE THE COMMANDS
            try:
                if (verbose): print("\tSIMULATION")
                os.chdir(tmp_outdir)
                outLog = tmp_outdir + "/" + out_prefix + "_md.out"
                errLog = tmp_outdir + "/" + out_prefix + "_md.err"
                previous_job_ID = job_submission_system.submit_to_queue(command=md_script_command, jobName=tmp_jobname,
                                                                        submit_from_dir=tmp_outdir,
                                                                        queue_after_jobID=previous_job_ID,
                                                                        outLog=outLog, errLog=errLog, sumbit_from_file=True,
                                                                        end_mail=True, verbose=verbose)
                print("SIMULATION ID: ", previous_job_ID)
            except ValueError as err:  # job already in the queue
                raise ValueError("ERROR during submission of main job "+str(tmp_jobname)+":\n"+"\n".join(err.args))
            try:
                # schedule - simulation cleanup:
                ##this mainly tars files.
                if (verbose): print("\tCLEANING")
                outLog = tmp_outdir + "/" + out_prefix + "_cleanUp.out"
                errLog = tmp_outdir + "/" + out_prefix + "_cleanUp.err"
                clean_id = job_submission_system.submit_to_queue(command=clean_up_command,
                                                                 jobName=tmp_jobname + "_cleanUP",
                                                                 queue_after_jobID=previous_job_ID,
                                                                 outLog=outLog, errLog=errLog,
                                                                 verbose=verbose)
                print("CLEANING ID: ", previous_job_ID)

            except ValueError as err:  # job already in the queue
                raise ValueError("ERROR during submission of clean-up command of "+str(tmp_jobname)+"_cleanUP:\n"+"\n".join(err.args))

            # OPTIONAL schedule - analysis inbetween.
            if (runID > 1 and run_analysis_script_every_x_runs != 0 and
                    runID % run_analysis_script_every_x_runs == 0
                    and runID < chain_job_repetitions):

                if (verbose): print("\tINBETWEEN ANALYSIS")
                tmp_ana_jobname = jobname + "_intermediate_ana_run_" + str(runID)
                outLog = tmp_outdir + "/" + out_prefix + "_inbetweenAna.out"
                errLog = tmp_outdir + "/" + out_prefix + "_inbetweenAna.err"

                try:
                    ana_id = job_submission_system.submit_to_queue(command=in_analysis_script_path,
                                                                   jobName=tmp_ana_jobname,
                                                                   outLog=outLog, errLog=errLog,
                                                                   queue_after_jobID=clean_id,
                                                                   verbose=verbose)
                    if (verbose): print("\n")
                except ValueError as err:  # job already in the queue
                    print("ERROR during submission of analysis command of "+str(tmp_ana_jobname)+":\n")
                    print("\n".join(err.args))
        else:
            if(verbose): print("Did not submit!")
            clean_id = None
        if (verbose): print("\n")
        if (verbose): print("job_postprocess ")
        prefix_command = ""

        #Resulting cnf is provided to use it in further approaches.
        simSystem.cnf = tmp_out_cnf

    previous_job_ID = clean_id
    return previous_job_ID, tmp_jobname, simSystem<|MERGE_RESOLUTION|>--- conflicted
+++ resolved
@@ -101,13 +101,8 @@
 
     if(not job_submission_system is LOCAL):
         simSystem._future_promise = True
-<<<<<<< HEAD
-
-    simSystem.job_duration = job_queue_duration
-
-=======
+
     job_submission_system.job_duration = job_queue_duration
->>>>>>> 7eec3f9c
     for runID in range(start_run_index, chain_job_repetitions + 1):
 
         print("\n submit  " + jobname + "_" + str(runID) + "\n"+spacer3)
