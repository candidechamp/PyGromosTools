--- conflicted
+++ resolved
@@ -209,22 +209,13 @@
         """
 
         funcs = {key: getattr(self, key) for key in dir(self) if (not key.startswith("_") and key != "bin")}
-<<<<<<< HEAD
-        tmp_dont_heck_bin = self._force_bin_present
-        self._force_bin_present = _force_bin_present
-=======
         tmp_dont_check_bin = self._force_bin_present
         self._force_bin_present = self._force_bin_present
->>>>>>> b630debf
         for key, f in funcs.items():
             binary = inspect.signature(f).parameters["_binary_name"].default
             self._check_binary(test_program=binary)
             self._function_binary[binary] = key
-<<<<<<< HEAD
-        self._force_bin_present = tmp_dont_heck_bin
-=======
         self._force_bin_present = tmp_dont_check_bin
->>>>>>> b630debf
 
         return all(self._found_binary.values())
 
