from typing import Union, Callable
from pygromos.utils.compiledProgram import _compiled_program

import os
import functools
from pygromos.files._basics import _general_gromos_file


class _gromosClass(_compiled_program):
    def __init__(
        self, in_bin_dir: Union[str, None], dummy: bool = False, _dont_check_binary: bool = False
    ) -> Union[str, None]:
        """
          This parent class contains wrappers for gromos functionalities.
          E.g. gromosTypeConverter converts a passed gromos obj (Cnf, Top etc.) to a string path, such it can be passed to the comand line tools.

        Parameters
        ----------
        in_bin_dir : Union[str, None]
            directory containing binaries of the gromos program.
        dummy : bool, optional
            For dummy executions, will not throw errors on binary check fails, by default False
        _dont_check_binary : bool, optional
            This flag removes the checks of the binary presence for this obj. This can make sense if system access is slow!, by default False - checks will be made

        Returns
        -------
        Union[str, None]
            _description_
        """
        super().__init__(in_bin_dir, dummy, _dont_check_binary=_dont_check_binary)

    def _gromosTypeConverter(func: Callable) -> Callable:
        """
            This decorator can be used to automatically convert gromos files to the str path, where this obj, was written to.

        Parameters
        ----------
        func: Callable
            function to be decorated

        Returns
        -------
        Callable
            decorated function

        """

        @functools.wraps(func)
        def convert_pyGromos_types(self, *args, **kwargs):
            # print("Converter1: ", func.__name__, args, kwargs)

            # no key-word parameters
            nargs = []
            for v in args:
                if isinstance(v, _general_gromos_file._general_gromos_file):
                    if v.path is None or not os.path.exists(v.path):
                        raise IOError(
                            "please write out the "
                            + str(v.__name__)
                            + " first to use the function "
                            + str(func.__name__)
                            + ""
                        )
                    v = v.path
                nargs.append(v)

            nargs = list(filter(lambda x: x != self, nargs))  # avoid double selfing

            # key-value - parameters
            for k, v in kwargs.items():
                if isinstance(v, _general_gromos_file._general_gromos_file):
                    if v.path is None or not os.path.exists(v.path):
                        raise IOError(
                            "please write out the " + k + " first to use the function " + str(func.__name__) + ""
                        )
                    kwargs[k] = v.path

            # print("Converter2: ", func.__name__, self, nargs, kwargs)
            return func(self, *nargs, **kwargs)

<<<<<<< HEAD
        return convert_pyGromos_types
=======
        return convert_pyGromos_types
>>>>>>> b630debf
<|MERGE_RESOLUTION|>--- conflicted
+++ resolved
@@ -79,8 +79,4 @@
             # print("Converter2: ", func.__name__, self, nargs, kwargs)
             return func(self, *nargs, **kwargs)
 
-<<<<<<< HEAD
-        return convert_pyGromos_types
-=======
-        return convert_pyGromos_types
->>>>>>> b630debf
+        return convert_pyGromos_types