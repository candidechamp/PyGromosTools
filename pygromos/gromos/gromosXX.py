--- conflicted
+++ resolved
@@ -15,11 +15,7 @@
 from pygromos.gromos._gromosClass import _gromosClass
 
 
-<<<<<<< HEAD
-class _Gromos(compiledProgram._compiled_programm):
-=======
 class _GromosXX(_gromosClass):
->>>>>>> f38e3d31
     """
     GromosXX
 
@@ -46,11 +42,7 @@
         )
         self.__doc__ = self.__doc__ + functions_text
 
-<<<<<<< HEAD
-        self._bin = self._check_binary_dir(in_bin_dir=gromosXX_bin_dir, test_programm="md")
-=======
         super().__init__(in_bin_dir=gromosXX_bin_dir)  # initialises the binary checks
->>>>>>> f38e3d31
 
     def __str__(self):
         return self.__doc__
@@ -58,28 +50,10 @@
     def __repr__(self):
         return self.__str__()
 
-<<<<<<< HEAD
-    @property
-    def bin(self) -> Union[str, None]:
-        if not hasattr(self, "_bin") or self._bin == "":
-            return None
-        else:
-            return self._bin
-
-    @bin.setter
-    def bin(self, in_bin_dir: str):
-        self._bin = self._check_binary_dir(in_bin_dir=gromosXX_bin_dir, test_programm="md")
-
-=======
->>>>>>> f38e3d31
     """
         GromosXX Programms
     """
 
-<<<<<<< HEAD
-    @gromosTypeConverter
-=======
->>>>>>> f38e3d31
     def md_run(
         self,
         in_topo_path: str,
@@ -100,10 +74,7 @@
         out_trs: bool = False,
         out_trg: bool = False,
         verbose: bool = False,
-<<<<<<< HEAD
-=======
         _binary_name: str = "md",
->>>>>>> f38e3d31
     ) -> str:
         """
         This function is a wrapper for gromosXX md_mpi. You can directly execute the gromosXX md_mpi in a bash enviroment here.
@@ -179,11 +150,7 @@
             raise ValueError("There are no Hybrid NMPI and NOMP jobs possible with gromos!")
         elif nmpi > 1:
             command += ["mpirun -n " + str(nmpi * nomp) + " "]  # --loadbalance  " --cpus-per-proc " +  + " "
-<<<<<<< HEAD
-            command += [self._bin + "md_mpi"]
-=======
             command += [self._bin + _binary_name + "_mpi"]
->>>>>>> f38e3d31
         elif nomp >= 1:
             command += ["export OMP_NUM_THREADS=" + str(nomp) + "  && "]
             command += [self._bin + _binary_name]
@@ -261,10 +228,6 @@
 
         return log_file_path
 
-<<<<<<< HEAD
-    @gromosTypeConverter
-=======
->>>>>>> f38e3d31
     def repex_run(
         self,
         in_topo_path: str,
@@ -282,10 +245,7 @@
         nomp: int = 1,
         nmpi: int = 1,
         verbose: bool = True,
-<<<<<<< HEAD
-=======
         _binary_name: str = "repex_mpi",
->>>>>>> f38e3d31
     ) -> str:
         """
         This function is a wrapper for gromosXX repex_mpi. You can directly execute the gromosXX repex_mpi in a bash enviroment here.
@@ -442,11 +402,7 @@
         return log_file_path
 
 
-<<<<<<< HEAD
-class GromosXX(_Gromos):
-=======
 class GromosXX(_GromosXX):
->>>>>>> f38e3d31
     """
     GromosXX
 
