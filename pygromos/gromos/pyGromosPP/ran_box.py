--- conflicted
+++ resolved
@@ -56,25 +56,6 @@
     ret_cnf.TITLE.content = str(nmolecule) + " * " + cnf.POSITION.content[0].resName
 
     # add positions
-<<<<<<< HEAD
-    counter = 0 
-    for xi in range(divider):
-        for yi in range(divider):
-            for zi in range(divider):
-                counter += 1
-                if counter <= nmolecule:
-                    shift = np.array([xi*distance, yi*distance, zi*distance])
-                    cnf.rotate(alpha=random.uniform(0,360), beta=random.uniform(0,360), gamma=random.uniform(0,360))
-                    for atom in copy.deepcopy(cnf).POSITION.content:
-                        pos = np.array([atom.xp, atom.yp, atom.zp])
-                        randomShift = np.array([random.uniform(-distance*scale,distance*scale),random.uniform(-distance*scale,distance*scale),random.uniform(-distance*scale,distance*scale)])
-                        atom.xp, atom.yp, atom.zp = pos - cog + shift + randomShift
-                        atom.resID = counter
-                        atom.atomID += ((counter-1) * cnf.POSITION.content[-1].atomID)
-                        ret_cnf.POSITION.content.append(atom)         
-                else:
-                    pass #already all molecules are added
-=======
     points = it.combinations(range(divider),3) 
     for ind, (xi, yi, zi) in enumerate(random.sample(points, nmolecule)):
         shift = np.array([xi*distance, yi*distance, zi*distance])
@@ -87,7 +68,6 @@
             atom.resID = ind+1
             atom.atomID += (ind * cnf.POSITION.content[-1].atomID)
             ret_cnf.POSITION.content.append(atom)
->>>>>>> 7a2d9309
     
     ret_cnf.write(out_path=out_cnf_path)
 
