"""
    Python implementation of the Gromos++ program ran_box which is used to generate randomized configurations for liquids (and gases)


    Author: Marc Lehner
"""
import numpy as np
import copy
import random
import itertools as it


from pygromos.files.topology.top import Top
from pygromos.files.coord.cnf import Cnf

def ran_box(in_top_path:str, 
                    in_cnf_path:str, 
                    out_cnf_path:str= "", 
                    periodic_boundary_condition: str = "r", 
                    nmolecule:int = 1, 
                    dens:float = 1.0, 
                    threshold:float=None,
                    layer:bool = False, 
                    boxsize:float=None, 
                    fixfirst:bool = False, 
                    seed:float=None, 
                    _binary_name="ran_box", 
                    verbose=False, 
                    return_command_only=False)->str:

    top = Top(in_value=in_top_path)
    cnf = Cnf(in_value=in_cnf_path)
    cog = np.array(cnf.center_of_geometry())

    if(sum([len(cnf.residues[x]) for x in cnf.residues])>1):
        raise Exception("ran_box works only with one residue in the .cnf file!\nFound: "+str(cnf.get_residues()))

    #get volume and box length
    mol_mass = top.get_mass()
    volume = 1.66056 * nmolecule * mol_mass / dens
    box_length = volume**(1./3.)
    divider = int(np.ceil(nmolecule**(1./3.)))
    distance = box_length/float(divider)

    #calculate maxRandShift
    scale = 0.5 #scale can be manually decreased
    maxDist = 0
    for atom in copy.deepcopy(cnf).POSITION.content:
        pos = np.array([atom.xp, atom.yp, atom.zp])
        dis = np.linalg.norm(pos-cog)
        if dis > maxDist:
            maxDist = dis
    maxRandShift = (scale * distance) -maxDist


    #create new cnf for return and set some attributes
    ret_cnf = copy.deepcopy(cnf)
    ret_cnf.POSITION.content = []
    if hasattr(ret_cnf, "LATTICESHIFTS"):
        delattr(ret_cnf, "LATTICESHIFTS")
    if hasattr(ret_cnf, "VELOCITY"):
        delattr(ret_cnf, "VELOCITY")
    if hasattr(ret_cnf, "STOCHINT"):
        delattr(ret_cnf, "STOCHINT")
    ret_cnf.GENBOX.length = [box_length, box_length, box_length]
    ret_cnf.TITLE.content = str(nmolecule) + " * " + cnf.POSITION.content[0].resName

    # add positions
<<<<<<< HEAD
    points = list(it.product(range(8), range(8), range(8)))
=======
    points = it.product(range(divider),3) 
>>>>>>> 96f04a70
    for ind, (xi, yi, zi) in enumerate(random.sample(points, nmolecule)):
        print(xi,yi,zi)
        shift = np.array([xi*distance, yi*distance, zi*distance])
        cnf.rotate(alpha=random.uniform(0,360), beta=random.uniform(0,360), gamma=random.uniform(0,360))
        randomShift = np.array([random.uniform(-maxRandShift,maxRandShift),random.uniform(-maxRandShift,maxRandShift),random.uniform(-maxRandShift,maxRandShift)])

        for atom in copy.deepcopy(cnf).POSITION.content:
            pos = np.array([atom.xp, atom.yp, atom.zp])
            atom.xp, atom.yp, atom.zp = pos - cog + shift + randomShift
            atom.resID = ind+1
            atom.atomID += (ind * cnf.POSITION.content[-1].atomID)
            ret_cnf.POSITION.content.append(atom)
    
    ret_cnf.write(out_path=out_cnf_path)

    return out_cnf_path<|MERGE_RESOLUTION|>--- conflicted
+++ resolved
@@ -66,13 +66,8 @@
     ret_cnf.TITLE.content = str(nmolecule) + " * " + cnf.POSITION.content[0].resName
 
     # add positions
-<<<<<<< HEAD
     points = list(it.product(range(8), range(8), range(8)))
-=======
-    points = it.product(range(divider),3) 
->>>>>>> 96f04a70
     for ind, (xi, yi, zi) in enumerate(random.sample(points, nmolecule)):
-        print(xi,yi,zi)
         shift = np.array([xi*distance, yi*distance, zi*distance])
         cnf.rotate(alpha=random.uniform(0,360), beta=random.uniform(0,360), gamma=random.uniform(0,360))
         randomShift = np.array([random.uniform(-maxRandShift,maxRandShift),random.uniform(-maxRandShift,maxRandShift),random.uniform(-maxRandShift,maxRandShift)])
