"""
FUNCTIONLIB:            wrapper for gromos++
Description:
    This file contains python wrappers for the bash commandline of gromos++
Author: Benjamin Schroeder
"""

import os
from typing import Union

import pandas as pd
from typing import List
from numbers import Number

from pygromos.utils import bash, compiledProgram
from pygromos.data import pdb_lib
from pygromos.data.ff.Gromos2016H66 import ifp, mtb
from pygromos.gromos.gromosBashSyntaxParser import gromosBashSyntaxParser
from pygromos.gromos.utils import gromosTypeConverter


<<<<<<< HEAD
class _gromosPPbase(compiledProgram._compiled_programm):
=======
class _gromosPPbase:
>>>>>>> f72f0578
    """
    GromosPP

    This is the gromosPP baseclass.
    This should be inherited by a concrete class that might reimplement some new features, that are version dependent.

    Attributes:
    -----------
    bin :   str, optional
        This is the path to the folder containing the binaries of gromosPP. If None, the bash enviroment variables  will be used.
    """

<<<<<<< HEAD
=======
    _bin: str = ""
>>>>>>> f72f0578
    _isValid: bool = False

    def __init__(self, gromosPP_bin_dir: str = None):
        """
        Constructing a gromosPP object.

        Parameters
        ----------
            bin :   str, optional
                This is the path to the folder containing the binaries of gromosXX. If None, the bash enviroment variables  will be used.
        """
        # lazy me - doc text for functions:
        functions_text = "\n    Methods:\n    ---------\n" + "\n".join(
            ["\t\t" + x for x in dir(self) if (not x.startswith("_") and callable(getattr(self, x)))]
        )
        self.__doc__ = self.__doc__ + functions_text

<<<<<<< HEAD
        self._bin = self._check_binary_dir(in_bin_dir=gromosPP_bin_dir, test_programm="pdb2g96")
=======
        if isinstance(gromosPP_bin_dir, str) and not "None" == gromosPP_bin_dir:
            self._bin = gromosPP_bin_dir + "/"
        else:
            self._bin = ""
>>>>>>> f72f0578

        try:
            self.make_top(
                out_top_path=os.devnull, in_building_block_lib_path=mtb, in_parameter_lib_path=ifp, in_sequence="CH4"
            )
            self._isValid = True
        except:
            self._isValid = False

    def __str__(self):
        return self.__doc__

    def __repr__(self):
        return self.__str__()

    @property
    def bin(self) -> Union[str, None]:
        if not hasattr(self, "_bin") or self._bin == "":
            return None
        else:
            return self._bin

    @bin.setter
    def bin(self, in_bin_dir: str):
        self._bin = self._check_binary_dir(in_bin_dir=in_bin_dir, test_programm="pdb2g96")

    """
        GromosPP Programms
    """

    @gromosTypeConverter
<<<<<<< HEAD
=======
    def amber2gromos(
        self,
        ambertop: str,
        solvent: str,
        ljscaling: float = 2.0,
        chargegroups: str = None,
        atomic_chargegroups: bool = False,
        out_path: str = "topology.top",
        _binary_name: str = "amber2gromos",
        verbose: bool = False,
    ) -> None:
        """
        Parameters
        ----------
        ambertop : str
            path to AMBER molecular topology file
        solvent : str
            path to GROMOS topology file with solvent
        ljscaling : float, optional
            scaling factor for LJ parameters (default: 2.0)
        atomic_chargegroups : bool, optional
            assign each atom to its own chargegroup (default: False)
        chargegroups : str, optional
            path to chargegroup file
        _binary_name : str, otpional
            binary name of gromosPP programm (default: amber2gromos)
        Returns
        -------
        str
            converted GROMOS topology
        """

        additional_options = [""]
        if not ljscaling is None:
            additional_options += [" @ljscaling ", str(ljscaling)]
        if not atomic_chargegroups is None:
            additional_options += [" @atomic_chargegroups ", str(int(atomic_chargegroups))]
        if not chargegroups is None:
            additional_options += [" @chargegroups ", chargegroups]

        additional_options = " ".join(map(str, additional_options))

        command = [self._bin + _binary_name, " @ambertop ", ambertop, "@solvent", solvent, additional_options, " \n"]

        if verbose:
            print(command)
        bash.execute(command, catch_STD=out_path, verbose=verbose)

    @gromosTypeConverter
>>>>>>> f72f0578
    def pdb2gromos(
        self,
        in_pdb_path: str,
        in_top_path: str,
        out_cnf_path: str = None,
        in_lib_path: str = pdb_lib,
        _binary_name: str = "pdb2g96",
        verbose: bool = False,
    ) -> str:
        """
        This is a wrapper for pdb2gromos. It executes the gromosPP binary.

        Parameters
        ----------
        in_pdb_path :    str
        in_top_path :    str
        in_lib_path :    str, optional
            The lib can be used as a look up table for residues or atoms etc. - see gromos manual
        out_cnf_path :    str, optional
            The out_cnf is the path for the output file. if not given, the pdb basename and dir is taken as default.
        _binary_name :  str, optional
        verbose : bool, optional

        Returns
        -------
        str
            Returns out_cnf path

        See Also
        --------
             For more information checkout the Gromos Manual
        """
        if out_cnf_path == None:
            out_cnf_path = str(os.path.splitext(os.path.basename(in_pdb_path))[0]) + ".cnf"
        if not out_cnf_path.endswith(".cnf"):
            out_cnf_path += ".cnf"

        command = self._bin + _binary_name + " @pdb " + in_pdb_path + " @topo " + in_top_path + " @out " + out_cnf_path
        if in_lib_path != None:
            command += " @lib " + in_lib_path
        command += "\n"

        if verbose:
            print(command)
        p = bash.execute(command, catch_STD=True)
        if verbose:
            print(p.stdout.readlines())

        return out_cnf_path

    @gromosTypeConverter
    def pdb2seq(
        self,
        in_pdb_path: str,
        out_path: str = "",
        pH: float = 7.4,
        select: str = "ALL",
        gff: str = "54a7",
        add_head: str = "NH3+",
        add_tail: str = "COO-",
        _binary: str = "pdb2seq",
    ) -> str:
        """
        This function is translating a pdb into a sequence file, that can be used to generate for example topologies.

        Parameters
        ----------
        in_pdb_path :   str

        out_path :   str, optional
            out_path for output File

        pH :    float, optional

        select :    str, optional

        gff :   str,optional
            which Gromos ForceField

        add_head :  str, optional
            protein N-term capping with this group.

        add_tail :  str,optional
            protein C-term capping with this group

        _binary :   str, optional

        Returns
        -------
        str
            out_path

        See Also
        --------
             For more information checkout the Gromos Manual
        """
        if out_path == "":
            out_path = (
                os.path.dirname(in_pdb_path) + "/" + str(os.path.splitext(os.path.basename(in_pdb_path))[0]) + ".seq"
            )
        command = (
            self._bin
            + _binary
            + " @develop @pdb "
            + in_pdb_path
            + " @pH "
            + str(pH)
            + " @select "
            + select
            + " @gff "
            + gff
        )
        if add_head != "":
            command += " @head " + add_head
        if add_tail != "":
            command += " @tail " + add_tail
        command += " > " + out_path + " \n"
        bash.execute(command)
        return out_path

    @gromosTypeConverter
    def make_top(
        self,
        out_top_path: str,
        in_building_block_lib_path: str,
        in_parameter_lib_path: str,
        in_sequence: str,
        in_solvent: str = "H2O",
        additional_options="\n",
        _binary_name: str = "make_top",
    ) -> str:
        """
        This wrapper uses make_top to generate a topology file.

        Parameters
        ----------
        out_top_path :   str
        in_building_block_lib_path : str
        in_parameter_lib_path :  str
        in_sequence :   str
        in_solvent :    str, optional
        additional_options :    str, optional

        Returns
        -------
        str
            returns out_file_path

        See Also
        --------
             For more information checkout the Gromos Manual
        """

        if os.path.exists(in_sequence):
            seq_file = open(in_sequence, "r")
            in_sequence = "".join(seq_file.readlines())

        args = [
            "@build " + in_building_block_lib_path,
            "@param " + in_parameter_lib_path,
            "@seq " + in_sequence,
            "@solv " + in_solvent,
        ]
        # arg_path = os.path.dirname(out_top_path) + "/topargs.arg"
        # arg_file = open(arg_path, "w")
        # arg_file.write("\n".join(args))
        # arg_file.close()
        # "@f " + arg_path
        command = self._bin + _binary_name + " " + " ".join(args)
        bash.execute(command, catch_STD=out_top_path)
        return out_top_path

    @gromosTypeConverter
    def com_top(
        self,
        in_topo_paths: (str or List[str]),
        topo_multiplier: (int or List[int]) = 1,
        out_top_path: str = "combined_out.top",
        take_topology_params_of_file: int = 1,
        take_solvent_parameters_of_file: int = 1,
        _binary_name: str = "com_top",
    ) -> str:  # Todo: also take lists as input ! bschroed
        """
        Combine multiple topologies
        Parameters
        ----------
        in_topo_paths : (str or List[str])
        out_top_path : str, optional
        take_topology_params_of_file :  int, optional
        take_solvent_parameters_of_file :   int, optional
        _binary_name :  str, optional

        Returns
        -------
        str
            output file_path

        See Also
        --------
        make_top
             For more information checkout the Gromos Manual
        """
        if len(in_topo_paths) == 1 and type(in_topo_paths[0]) == list:
            in_topo_paths = in_topo_paths[0]
        if not out_top_path.endswith(".top"):
            out_top_path += ".top"

        if isinstance(in_topo_paths, list) and isinstance(topo_multiplier, int):
            topo_multiplier = [topo_multiplier for x in range(len(in_topo_paths))]

        topo_argument = gromosBashSyntaxParser.multiplyArgumentParser(in_topo_paths, topo_multiplier)

        command = (
            self._bin
            + _binary_name
            + " @topo "
            + topo_argument
            + " @param "
            + str(take_topology_params_of_file)
            + " @solv "
            + str(take_solvent_parameters_of_file)
        )
        bash.execute(command, catch_STD=out_top_path)
        return out_top_path

    @gromosTypeConverter
    def dfmult(
        self,
        in_endstate_file_paths: List[str],
        in_reference_state_file_path: str,
        out_file_path: str = "dfmult_temp.out",
        temperature: float = 298,
        _binary_name: str = "dfmult",
        verbose: bool = False,
    ) -> str:
        """
            This funciton wraps dfmult of the gromos suite, it is used to calculate the free energy of a EDS simulation.
                .. math:: \frac{\langle e^{V_{i}-V_{R} \rangle_{R}}{\langle e^{V_{i}-V_{R} \rangle_{R}}

        Parameters
        ----------
        in_endstate_file_paths :    List[str]
             potentials energy of single state (get with ene Ana)
        in_reference_state_file_path :  str
                     potential energy of reference State (get with ene Ana)
        out_file_path :   str, optional
        temperature :   float, optional
        _binary_name :  str, optional
        verbose :   bool, optional

        Returns
        -------
        str
            out_put file path

        See Also
        --------
             For more information checkout the Gromos Manual
        """

        # formulate command
        if verbose:
            print(" ".join(in_endstate_file_paths))
        command = (
            self._bin
            + _binary_name
            + " @stateR "
            + in_reference_state_file_path
            + " @temp "
            + str(temperature)
            + " @endstates "
            + " ".join(in_endstate_file_paths)
            + " > "
            + out_file_path
            + "\n"
        )
        if verbose:
            print(command)
        # do
        ret = bash.execute_os(command, verbose=verbose)
        if verbose:
            print(ret.readlines())
        bash.wait_for_fileSystem(out_file_path)

        return out_file_path

    @gromosTypeConverter
    def frameout(
        self,
        in_top_path: str,
        in_coord_path: str,
        periodic_boundary_condition: str,
        out_file_path: str = None,
        out_file_format: str = None,
        single_file: bool = None,
        gather: (int or str) = None,
        include: str = "SOLUTE",
        reference_structure_path: str = None,
        atomsfit: str = None,
        frames: int = None,
        time: int = None,
        dt: int = None,
        notimeblock: bool = None,
        _binary_name: str = "frameout",
        verbose: bool = False,
    ) -> str:
        """
            this wrapper wraps frameout.
                frameout is a tool, that can be used for example to convert gromos coordinate files or to recenter them or ....
                Optional parameters are not used in the command, when they are None!

        Parameters
        ----------
        in_top_path :   str
        in_coord_path : str
        periodic_boundary_condition :   str
        out_file_path : None or str, optional
        out_file_format :   None or str, optional
        single_file :   None or bool, optional
        gather :    None or int or str optional

        include :   None or str, optional
            ALL that also includes the solvent.
            SOLUTE this option filters the Solvent out of the output file. (default)
            alternative gromos selection synthax can be used.

        reference_structure_path :  None or str, optional
            This path should provide a refrence position for atom fitting.

        atomsfit :  None or str, optional
            This option can be used to fit all frames to one reference structure.
            The selection Syntax follow the Gromos manual (e.g. "1:a" - aligns all frames to the first molecule and all its atoms)
            requires reference_sturcture_path.

        frames :    None or int, optional
        time :  None or float, optional
        dt :    None or float, optional
        notimeblock :   None or bool, optional

        _binary_name :  str, optional
        verbose :   bool, optional

        Returns
        -------
        str
            out_file_path

        See Also
        --------
             For more information checkout the Gromos Manual
        """

        options = ""
        if out_file_format != None:
            options += "@outformat " + str(out_file_format) + " "

        periodic_boundary_condition = "@pbc " + periodic_boundary_condition + " "
        if gather != None:
            periodic_boundary_condition += " " + str(gather) + " "
        if include != None:
            options += "@include " + str(include) + " "
        if single_file != None:
            options += "@single "
        if atomsfit != None and reference_structure_path != None:
            options += "@ref " + str(reference_structure_path) + " @atomsfit " + atomsfit + " "
        if not isinstance(time, type(None)):
            options += "@time " + str(time) + " "
        if not isinstance(time, type(None)) and not isinstance(dt, type(None)):
            options += " " + str(dt) + " "
        if notimeblock:
            options += "@time " + str(0)

        if frames != None:
            raise NotImplementedError("Chosen Options for frameout not implemented yet!")

        if out_file_path != None:
            orig = os.getcwd() + "/FRAME_00001." + out_file_format

        else:
            orig = os.getcwd() + "/FRAME* "
            if not isinstance(out_file_format, type(None)):
                out_file_path = os.path.dirname(in_coord_path) + "/FRAME_00001." + out_file_format
            else:
                out_file_path = os.path.dirname(in_coord_path) + "/FRAME_00001." + in_coord_path.split(".")[-1]

        command = (
            self._bin
            + _binary_name
            + " @topo "
            + str(in_top_path)
            + " @traj "
            + str(in_coord_path)
            + " "
            + periodic_boundary_condition
            + " "
            + options
        )
        if verbose:
            print("gromosPP.frameout: command:\n" + command)

        # DO
        try:
            ret = bash.execute(command, catch_STD=True)
            if verbose:
                print("STDOUT: ", "\n".join(ret.stdout.readlines()))
        except Exception as err:
            print("gromosPP.frameout: could not exectue framout:\n" + str(err.args))
            raise Exception("gromosPP.frameout: could not exectue framout:\n" + str(err.args))

        bash.wait_for_fileSystem(check_paths=orig, regex_mode=True)

        # move to output
        try:
            bash.move_file(orig, out_file_path)
        except Exception as err:
            print("gromosPP.frameout: could not move new FRAME*.pdb file to out-parameter:\n" + str(err.args))
            raise Exception("gromosPP.frameout: could not move new FRAME*.pdb file to out-parameter:\n" + str(err.args))

        return out_file_path

    @gromosTypeConverter
    def ene_ana(
        self,
        in_ene_ana_library_path: str,
        in_en_file_paths: str,
        in_properties: str,
        out_energy_folder_path: str,
        out_files_prefix: str = None,
        out_files_suffix: str = None,
        in_topo: str = None,
        time: float = None,
        single_file: bool = False,
        return_outstat_also: bool = False,
        verbose: bool = False,
        _binary_name: str = "ene_ana",
        workdir: bool = False,
    ) -> (List[str] or str):

        """
            This is a wrapper for ene_ana.
                ene_ana is a tool to extract energy properties from a x.tre file.

        Parameters
        ----------
        in_ene_ana_library_path :    str
        in_en_file_paths :   str
        in_properties : str
            this str should name the properties, that shall be written out. For the variable names, check the ene_ana lib.
                (e.g.: "solvtemp1 e1 eR")
        out_energy_folder_path : str
            give the path to an directory, where the output should be stored in.
        out_files_prefix :  None or str, optional
        out_files_suffix :  None or str, optional
        in_topo :   None or str, optional
        time :  None or float, optional
        single_file: bool, optional
            if used a single csv is generated. the return value gets the file_path(str).
        verbose :   bool, optional
        _binary_name :  str, optional

        Returns
        -------
        List[str] or str
            if single_file used, return = str

        """

        # check input
        if type(in_properties) == list:
            in_properties = " ".join(in_properties)
        elif type(in_properties) == str:
            pass
        else:
            raise IOError(
                "gromosPP.ene_ana:  got an format for potentials, that is unknown! (Please give a list of strings or a final string)\n"
                + str(in_properties)
            )

        if isinstance(in_en_file_paths, list):
            in_en_file_paths = " ".join(in_en_file_paths)
        elif isinstance(in_en_file_paths, str):
            pass
        else:
            raise IOError(
                "gromosPP.ene_ana:  got an format for potentials, that is unknown! (Please give a list of strings or a final string)\n"
                + str(in_en_file_paths)
            )

        # manage nice prefix
        if out_files_prefix:
            prefix = out_files_prefix
        else:
            prefix = ""

        # manage nice suffix
        if out_files_suffix:
            if not out_files_suffix.startswith("_") and not out_files_prefix.endswith("_"):
                suffix = "_" + out_files_suffix
            else:
                suffix = out_files_suffix
        else:
            suffix = ""

        additional_options = ""

        if in_topo:
            additional_options += " @topo " + str(in_topo)
        if not isinstance(time, type(None)):
            additional_options += " @time " + str(time)

        original_pos = os.getcwd()
        if not workdir:
            os.chdir(out_energy_folder_path)

        if in_en_file_paths.strip().endswith("trg") or in_en_file_paths.strip().endswith("trg.gz"):
            in_file_form = "@fr_files"
        else:
            in_file_form = "@en_files"

        ##ene_ana command and log deletion if ene_ana was successfull.:
        command = (
            self._bin
            + _binary_name
            + " @library "
            + str(in_ene_ana_library_path)
            + " "
            + in_file_form
            + " "
            + str(in_en_file_paths)
            + " @prop "
            + in_properties
            + " "
            + additional_options
        )

        if verbose:
            print("Isolate_energies")
        try:
            out_fun = bash.execute(command, verbose=verbose)
        except Exception as err:
            raise Exception(
                "gromosPP.ene_ana: could not read out energies:\n" + "\n".join(err.args) + "\n command used: " + command
            )

        # Wait for file system.
        tmp_files = []
        for prop in in_properties.split():
            check_path = str(os.getcwd() + "/" + prop + ".dat")
            bash.wait_for_fileSystem(check_path, verbose=verbose)
            tmp_files.append(check_path)

        if not single_file:
            try:
                # move results to outfolder and give them proper name
                result_files = []
                if type(in_properties) == str:
                    in_properties = in_properties.split()

                for prop in in_properties:
                    orig_file = str(os.getcwd() + "/" + prop + ".dat")
                    target_file = str(out_energy_folder_path + "/" + prefix + prop + suffix + ".dat")

                    if target_file == orig_file:
                        pass
                    else:
                        bash.move_file(in_file_path=orig_file, out_file_path=target_file)

                    result_files.append(target_file)
            except Exception as err:
                raise Exception(
                    "gromosPP.ene_ana: could not move and rename Files:\n"
                    + "\n".join(err.args)
                    + "\n before use: "
                    + command
                )

            bash.wait_for_fileSystem(result_files)
        else:

            if verbose:
                print("reading in tmp_files files:\t" + "\n\t".join(tmp_files))
            # energy_properties = [pd.read_csv(in_ene_traj_path, header=0, delim_whitespace=True) for in_ene_traj_path in tmp_files]

            # fix columns
            first = True
            for in_ene_traj_path in tmp_files:
                energy_property = pd.read_csv(in_ene_traj_path, header=0, delim_whitespace=True)
                new_cols = [x.replace("#", "").strip() for x in energy_property.columns if (not x == "#")] + [""]
                new_cols = [x if ("time" in x) else x for x in new_cols]
                energy_property.columns = new_cols
                energy_property.pop("")
                if verbose:
                    print(energy_property.columns)
                if verbose:
                    print(energy_property.shape)

                if first:
                    first = False
                    concat_energy_traj = energy_property
                else:
                    energy_property.pop("time")
                    concat_energy_traj = pd.concat([concat_energy_traj, energy_property], axis=1)
                del energy_property

            tmp_pandas_out = out_energy_folder_path + "/" + prefix + suffix + ".dat"
            concat_energy_traj.to_csv(tmp_pandas_out, sep="\t", header=True, index=False)
            del concat_energy_traj

            #   remove old trajs
            for x in tmp_files:
                if os.path.exists(x):
                    bash.remove_file(x)
            result_files = tmp_pandas_out

        if not workdir:
            os.chdir(original_pos)

        bash.wait_for_fileSystem(result_files)

        if return_outstat_also:
            return result_files, out_fun
        else:
            return result_files

    @gromosTypeConverter
    def gch(
        self,
        in_cnf_path: str,
        in_top_path: str,
        out_cnf_path: str,
        tolerance: float = 0.1,
        periodic_boundary_condition: str = "v",
        gathering: str = "cog",
        _binary_name="gch",
    ) -> str:
        """
                    This function adds reasonable hydrogenpositions a coordinate file.

        Parameters
        ----------
        in_cnf_path :   str
        in_top_path :  str
        out_cnf_path :  str
        tolerance : float, optional
        periodic_boundary_condition : str, optional
        gathering : str, optional
        _binary_name :    str, optional

        Returns
        -------
            out_cnf_path

        """
        command = (
            self._bin
            + _binary_name
            + " @topo "
            + in_top_path
            + " @pos "
            + in_cnf_path
            + " @tol "
            + str(tolerance)
            + "  "
            "@pbc " + periodic_boundary_condition + " " + gathering
        )

        bash.execute(command, catch_STD=out_cnf_path)

        return out_cnf_path

    def add_hydrogens(
        self,
        in_cnf_path: str,
        in_top_path: str,
        out_cnf_path: str,
        tolerance: float = 0.1,
        periodic_boundary_condition: str = "v",
        gathering: str = "cog",
        _binary_name="gch",
    ) -> str:
        """
                    This function protonates a coordinate file.

        Parameters
        ----------
        in_cnf_path :   str
        in_top_path :  str
        out_cnf_path :  str
        tolerance : float, optional
        periodic_boundary_condition : str, optional
        gathering : str, optional
        _binary_name :    str, optional

        Returns
        -------
            out_cnf_path

        """
        self.gch(
            in_cnf_path=in_cnf_path,
            in_top_path=in_top_path,
            out_cnf_path=out_cnf_path,
            tolerance=tolerance,
            periodic_boundary_condition=periodic_boundary_condition,
            gathering=gathering,
            _binary_name=_binary_name,
        )

    @gromosTypeConverter
    def sim_box(
        self,
        in_top_path: str,
        in_cnf_path: str,
        in_solvent_cnf_file_path: str,
        out_cnf_path: str = "",
        periodic_boundary_condition: str = "r",
        gathering_method: str = None,
        minwall: float = 0.8,
        threshold: float = None,
        rotate: str = None,
        boxsize: bool = False,
        _binary_name="sim_box",
        verbose=False,
    ) -> str:
        """
        When simulating a molecule in solution or in a crystal containing solvent
        molecules, the atomic coordinates of the solvent molecules are to be
        generated, if they are not available from experiment. Program sim_box can
        solvate a solute in a pre-equilibrated box of solvent molecules. The file
        specifying the solvent configuration should contain a BOX block with the
        dimensions corresponding to the pre-equilibrated density. The solvent
        topology is read from the solvent block in the specified topology.

        Parameters
        ----------
        in_top_path : str
            the path to the input topology file (.top)
        in_cnf_path : str
            the path to the input coordinate file (.cnf), which shall be solvated
        in_solvent_cnf_file_path : str
            the path to the input coordinate file of the solvent  (.cnf), that shall be used to solvate (checkout pygromos.data.solvent_coordinates for templates)
        out_cnf_path : str, optional
            the path to the resulting coordinate (.cnf) file, by default ""
        periodic_boundary_condition : str, optional
            describes the boundary condition of the given system in the cnf. (r - rectangle, v - vacuum, ), by default "r"
        gathering_method : str, optional
            the gathering method to be used, by default None
        minwall : float, optional
            minimum solute to wall distance, by default 0.8
        threshold : float, optional
            minimum solvent-solute distance, by default None ->  0.23 nm
        rotate : str, optional
            rotate solute: biggest axis along z, second along y, by default None
        boxsize : bool, optional
            use boxsize specified in solute coordinate file, by default False
        _binary_name : str, optional
            name of the binary, by default "sim_box"
        verbose : bool, optional
            stay a while and listen!, by default False

        Returns
        -------
        str
            return the path to the resulting cnf path.
        """

        command_suffix = ""
        if out_cnf_path == "":
            out_cnf_path = (
                os.path.dirname(in_cnf_path)
                + "/"
                + str(os.path.splitext(os.path.basename(in_cnf_path))[0])
                + "_solvent.cnf"
            )
        if rotate != None:
            command_suffix += " @rotate "
        if gathering_method != None:
            command_suffix += " @gather " + str(gathering_method)
        if boxsize:
            command_suffix += " @boxsize "
        if threshold != None:
            command_suffix += " @thresh " + str(threshold)
        if minwall != None:
            command_suffix += " @minwall " + str(minwall)

        command = (
            self._bin
            + _binary_name
            + " @topo "
            + in_top_path
            + " @pbc "
            + periodic_boundary_condition
            + " @pos "
            + in_cnf_path
            + " @solvent "
            + in_solvent_cnf_file_path
            + " "
            + command_suffix
        )
        p = bash.execute(command, verbose=verbose, catch_STD=out_cnf_path)

        return out_cnf_path

    @gromosTypeConverter
    def ran_box(
        self,
        in_top_path: str,
        in_cnf_path: str,
        out_cnf_path: str = "",
        periodic_boundary_condition: str = "r",
        nmolecule: int = 1,
        dens: float = 1.0,
        threshold: float = None,
        layer: bool = False,
        boxsize: float = None,
        fixfirst: bool = False,
        seed: float = None,
        _binary_name="ran_box",
        verbose=False,
        return_command_only=False,
    ) -> str:

        command_suffix = ""
        if out_cnf_path == "":
            out_cnf_path = (
                os.path.dirname(in_cnf_path)
                + "/"
                + str(os.path.splitext(os.path.basename(in_cnf_path))[0])
                + "_ran-box.cnf"
            )
        if threshold != None:
            command_suffix += " @thresh " + str(threshold)
        if layer:
            command_suffix += " @layer "
        if boxsize != None:
            command_suffix += " @boxsize " + str(boxsize)
        if fixfirst:
            command_suffix += " @fixfirst "
        if seed != None:
            command_suffix += " @seed " + str(seed)

        command = (
            self._bin
            + _binary_name
            + " @topo "
            + in_top_path
            + " @pbc "
            + periodic_boundary_condition
            + " @pos "
            + in_cnf_path
            + " @nsm "
            + str(nmolecule)
            + " @dens "
            + str(dens)
            + " "
            + command_suffix
            + " > "
            + out_cnf_path
            + " \n"
        )
        if not return_command_only:
            print(command)
            std_out = bash.execute(command, verbose=verbose)
            return out_cnf_path
        else:
            return command

    @gromosTypeConverter
    def build_box(
        self,
        in_top_path: str,
        in_cnf_path: str,
        out_cnf_path: str = "",
        periodic_boundary_condition: str = "r",
        nmolecule: int = 1,
        dens: float = 1.0,
        _binary_name="build_box",
        verbose=False,
        return_command_only=False,
    ) -> str:

        if out_cnf_path == "":
            out_cnf_path = (
                os.path.dirname(in_cnf_path)
                + "/"
                + str(os.path.splitext(os.path.basename(in_cnf_path))[0])
                + "_ran-box.cnf"
            )

        command = (
            self._bin
            + _binary_name
            + " @topo "
            + in_top_path
            + " @pos "
            + in_cnf_path
            + " @nsm "
            + str(nmolecule)
            + " @dens "
            + str(dens)
            + " > "
            + out_cnf_path
            + " \n"
        )
        if not return_command_only:
            print(command)
            std_out = bash.execute(command, verbose=verbose)
            return out_cnf_path
        else:
            return command

    @gromosTypeConverter
    def tser(
        self,
        in_trc_path: str,
        in_top_path: str,
        out_csv_path: str,
        property: str,
        periodic_boundary_condition: str = "r",
        time: float = None,
        solvent: str = None,
        normalise_distribution: bool = False,
        skip_first_n_frames: int = 0,
        take_each_nth_frame: int = 1,
        _binary_name: str = "tser",
    ) -> str:
        """
                    Tser is a gromos programm, that can analyze trajectories.

        Parameters
        ----------
        in_trc_path :   str
        in_top_path :   str
        out_csv_path :   str
        property :   str
        periodic_boundary_condition :   str, optional
        time :   float, optional
        solvent :   str, optional
        normalise_distribution :   bool, optional
        skip_first_n_frames :   int, optional
        take_each_nth_frame :   int, optional
        _binary_name :   str, optional

        Warnings
        --------
            missing options: @nots, @dist

        Returns
        -------
        str
            out_csv_path
        """
        optional_string = ""
        if take_each_nth_frame > 1:
            optional_string += " @stride " + str(take_each_nth_frame) + " "
        if skip_first_n_frames > 0:
            optional_string += " @skip " + str(skip_first_n_frames) + " "
        if normalise_distribution:
            optional_string += " @norm "
        if isinstance(time, type(None)):
            optional_string += " @time " + str(time) + " "
        if isinstance(solvent, type(None)):
            optional_string += " @solv " + str(solvent) + " "

        command = (
            self._bin
            + _binary_name
            + " @topo "
            + in_top_path
            + " @pbc "
            + periodic_boundary_condition
            + " @traj "
            + in_trc_path
            + ' @prop "'
            + str(property)
            + '" '
            + optional_string
            + " > "
            + out_csv_path
            + " \n"
        )
        bash.execute(command)
        return out_csv_path

    @gromosTypeConverter
    def red_top(self, in_top_path: str, atom_selection: str, out_top_path: str, _binary_name: str = "red_top") -> str:
        """
            red_top is a gromos tool to reduce a gromos tool to a certain selection.
        Parameters
        ----------
        in_top_path :   str
        atom_selection :    str
        out_top_path :  str
        _binary_name :  str, optional

        Returns
        -------
        str
            out_top_path
        """

        command = [
            self._bin + _binary_name,
            " @topo ",
            in_top_path,
            " @atoms",
            "'" + atom_selection + "'",
            "> " + out_top_path + " \n",
        ]
        bash.execute(command)
        return out_top_path

    @gromosTypeConverter
    def prep_eds(
        self,
        in_top_paths: List[str],
        number_of_eds_states: int,
        param_top_index: int = 1,
        solv_top_index: int = 1,
        out_file_path: str = "dev",
        _binary_name: str = "prep_eds",
        verbose: bool = False,
    ) -> (str, str):
        """
            prepare eds topology.

        Parameters
        ----------
        in_top_paths : List[str]
        number_of_eds_states :   int
        param_top_index :   int, optional
        solv_top_index :   int, optional
        out_file_path :    str, optional
            output path without file ending. (prefix)
        _binary_name :  str, optional
        verbose :   bool, optional

        Returns
        -------
        tuple[str,str]
            out_top, out_ptp
        """
        out_file_path = os.path.splitext(out_file_path)[0]
        if type(in_top_paths) == str:
            in_top_paths = [in_top_paths]

        if len(in_top_paths) == 0:
            raise ValueError("no topos were passed to function. please provide at least two")

        command = (
            self._bin
            + _binary_name
            + " @topo "
            + " ".join(in_top_paths)
            + " @numstat "
            + str(number_of_eds_states)
            + " @param "
            + str(param_top_index)
            + " @solv "
            + str(solv_top_index)
        )
        if verbose:
            print(command)
        ret = bash.execute(command)
        if verbose:
            print(ret.readlines())

        bash.wait_for_fileSystem(["./pert_eds.ptp", "./com_eds.top"])

        out_ptp = bash.move_file("./pert_eds.ptp", out_file_path + ".ptp")
        out_top = bash.move_file("./com_eds.top", out_file_path + ".top")

        return out_top, out_ptp

    @gromosTypeConverter
    def prep_noe(
        self,
        in_top_path: str,
        in_noe_path: str,
        in_library_path: str,
        out_path: str,
        dish: float = 0.1,
        disc: float = 0.153,
        title: str = "NOE",
        _binary_name: str = "prep_noe",
        in_correction_path: str = None,
        verbose: bool = False,
    ) -> str:
        """

        Parameters
        ----------
        in_top_path: str
            molecular topology file
        in_noe_path: str
            NOE specification file
        in_library_path: str
            NOE specification library
        out_path: str
            path to the output file
        dish: float, optional
            carbon-hydrogen distance; default: 0.1 nm
        disc: float, optional
            carbon-carbon distance; default: 0.153 nm
        title: str, optional
            NOE title for output, default: "NOE"
        correction: str, optional
            Correction file -> <correction_file> [correction type]

        Returns
        -------
        str
            path to the output file

        NotImplemented
        -------
        parsetype: <1,2,3>
         Choices are:
                1: Upper bound == first number
                2: Upper bound == first + third number (most common, default)
                3: Upper bound == first - second number (commonly the lower bound)
        action: <add> or <substraction> = add
        filter: discard nNOE's above a certain distance[nm] = 10000 nm
        factor: conversion factor ang to nm , = 10

        """

        additional_options = ""
        if isinstance(in_correction_path, str):
            additional_options += "@correction " + in_correction_path + " "

        command = (
            self._bin
            + _binary_name
            + " @topo "
            + in_top_path
            + " @title "
            + title
            + " @noe "
            + in_noe_path
            + " @lib "
            + in_library_path
            + " "
            " @dish " + str(dish) + " @disc " + str(disc) + " " + additional_options + " &> " + out_path
        )

        if verbose:
            print(command)
        ret = bash.execute(command)
        if verbose:
            print(ret.readlines())

        return out_path

    @gromosTypeConverter
    def rmsf(
        self,
        in_top_path: str,
        in_trcs: Union[str, List[str]],
        atom_selection: str,
        out_file_path: str,
        pbc: str = "r",
        _binary_name: str = "rmsf",
    ) -> str:
        """
            this is a wrapper for gromosPP rmsf programm. (Root mean square fluctuation

        Parameters
        ----------
        in_top_path : str
            path to topology file
        in_trcs : Union[str, List[str]]
            Path OR paths to trc coordinate files
        atom_selection : str
            selection of atoms
        out_file_path :
            out path.
        pbc : str
            periodic boundary condition of trc files
        _binary_name: str
            binary name of gromos file

        Returns
        -------
        str
            outpath of the traj
        """

        if isinstance(in_trcs, list):
            in_trcs = " ".join(in_trcs)

        additional_options = [""]
        additional_options = " ".join(map(str, additional_options))

        command = " ".join(
            [
                self._bin + _binary_name,
                " @topo ",
                in_top_path,
                " @atomsrmsf",
                "'" + atom_selection + "'",
                "@pbc",
                pbc,
                "@traj",
                in_trcs,
                additional_options,
                " \n",
            ]
        )
        bash.execute(command, catch_STD=out_file_path)
        return out_file_path

    @gromosTypeConverter
    def rmsd(
        self,
        in_top_path: str,
        in_trcs: Union[str, List[str]],
        atom_selection: str,
        out_file_path: str,
        pbc: str = "r",
        _binary_name: str = "rmsd",
    ) -> str:
        """

        Parameters
        ----------
        in_top_path
        in_trcs
        atom_selection
        out_file_path
        pbc
        _binary_name

        Returns
        -------

        """

        if isinstance(in_trcs, list):
            in_trcs = " ".join(in_trcs)

        additional_options = [""]
        additional_options = " ".join(map(str, additional_options))
        command = " ".join(
            [
                self._bin + _binary_name,
                " @topo ",
                in_top_path,
                " @atomsrmsd",
                "'" + atom_selection + "'",
                "@pbc",
                pbc,
                "@traj",
                in_trcs,
                additional_options,
                " \n",
            ]
        )
        bash.execute(command, catch_STD=out_file_path)
        return out_file_path

    @gromosTypeConverter
    def cog(
        self,
        in_top_path: str,
        in_trcs: Union[str, List[str]],
        out_file_path: str,
        atom_selection: str = None,
        outformat: str = None,
        cog_com: str = None,
        add_repl: str = None,
        solv: str = None,
        nthframe: str = None,
        pbc: str = "r cog",
        _binary_name: str = "cog",
        verbose: bool = False,
    ) -> str:
        """


        Parameters
        ----------
        in_top_path : str
            path to topo file
        in_trcs : str
            path to trc files
        out_file_path : str
            outpath
        atom_selection: str, optional
            atomspecifier(s) for which to calculate cog/com
        outformat : str, optional
            output coordinates format
        cog_com : str, optional
            calculate centre of geometry (cog) or mass (com); default: cog
        add_repl: str, optional
            add (add) the cog/com or replace (repl) the solutes; default: repl
        solv: str, optional
            include solvent in outcoordinates
        nthframe: str, optional
            write every nth frame (default: 1)
        _binary_name : str, otpional
            binary name of gromosPP programm (default: cog)

        Returns
        -------
        str
            output_path of the generated csv file
        """

        if isinstance(in_trcs, list):
            in_trcs = " ".join(in_trcs)

        additional_options = [""]
        if not atom_selection is None:
            additional_options += [" @atomspec ", "'" + atom_selection + "'"]
        if not outformat is None:
            additional_options += [" @outformat ", outformat]
        if not cog_com is None:
            additional_options += [" @cog_com ", cog_com]
        if not add_repl is None:
            additional_options += [" @add_repl ", add_repl]
        if not solv is None:
            additional_options += [" @solv ", solv]
        if not nthframe is None:
            additional_options += [" @nthframe ", nthframe]

        additional_options = " ".join(map(str, additional_options))

        command = " ".join(
            [self._bin + _binary_name, " @topo ", in_top_path, "@pbc", pbc, "@traj", in_trcs, additional_options, " \n"]
        )

        if verbose:
            print(command)
        bash.execute(command, catch_STD=out_file_path, verbose=verbose)

        return out_file_path

    @gromosTypeConverter
    def noe(
        self,
        in_top_path: str,
        in_noe_path: str,
        in_traj_path: str,
        out_path: str,
        pbc: str = "v",
        gathering: str = "cog",
        _binary_name: str = "noe",
        verbose: bool = False,
    ) -> str:
        """

        Parameters
        ----------
        in_top_path: str
            topology path
        in_noe_path: str
            output path of prep_noe
        in_traj_path: str
            coordinate file
        out_path: str
            path to the output file
        pbc: str, optional
            default: v
            periodic boundary condition of the coordinates:
                v - vacuum
                r - rectangular box
        gathering: str, optional
            default: cog
            how the coordinates shall be gathered before the calculation:
                cog - center of geometry
                com - center of mass

        Returns
        -------
        str
            out_path

        NotImplemented
        ---------------
        time: float, float (time, dt)
        """
        command = (
            self._bin
            + _binary_name
            + " @topo "
            + in_top_path
            + " @traj "
            + in_traj_path
            + " @noe "
            + in_noe_path
            + " @pbc "
            + str(pbc)
            + " "
            + str(gathering)
            + "\n"
        )

        if verbose:
            print(command)
        p = bash.execute(command, catch_STD=out_path, verbose=verbose)

        return out_path

    @gromosTypeConverter
    def jval(
        self,
        in_top_path: str,
        in_jval_path: str,
        in_traj_path: (str, List[str]),
        out_path: str,
        pbc: str = "v",
        gathering: str = "cog",
        timeseries: bool = False,
        rmsd: bool = False,
        time: float = None,
        _binary_name: str = "jval",
        verbose: bool = False,
    ):
        """

        Parameters
        ----------
        in_top_path: str
            topology path
        in_jval_path: str
            jval specification path
        in_traj_path: str
            coordinate file
        out_path: str
            path to the output file
        pbc: str, optional
            default: v
            periodic boundary condition of the coordinates:
                v - vacuum
                r - rectangular box
        gathering: str, optional
            default: cog
            how the coordinates shall be gathered before the calculation:
                cog - center of geometry
                com - center of mass
        timeseries: bool, optional

        rmsd: bool, optional

        time: (Number, str), optional


        Returns
        -------
        str
            out_path

        NotImplemented
        ---------------
        time: float, float (time, dt)
        """

        additional_options = ""
        if timeseries:
            additional_options += " @timeseries "
        if rmsd:
            additional_options += " @rmsd "
        if isinstance(time, (Number, str)):
            additional_options += " @time " + str(time) + " "

        if isinstance(in_traj_path, List):
            in_traj_path = "\n".join(in_traj_path)

        command = (
            self._bin
            + _binary_name
            + " @topo "
            + in_top_path
            + " @traj "
            + in_traj_path
            + " @jval "
            + in_jval_path
            + " @pbc "
            + str(pbc)
            + " "
            + str(gathering)
            + " "
            + additional_options
            + " &> "
            + out_path
        )

        if verbose:
            print(command)
        ret = bash.execute(command)
        if verbose:
            print(ret.readlines())

        return out_path

    @gromosTypeConverter
    def ion(
        self,
        in_top_path: str,
        in_cnf_path: str,
        out_cnf_path: str,
        periodic_boundary_condition: str = "v",
        negative: list = None,
        positive: list = None,
        potential: float = 0.8,
        mindist: float = 0.8,
        random_seed: int = None,
        exclude: str = None,
        _binary_name="ion",
        verbose: bool = False,
    ) -> str:
        """
        When simulating a charged solute in solution, one may wish to include
        counter-ions in the molecular system in order to obtain a neutral system, or
        a system with a specific ionic strength. The program ion can replace solvent
        molecules by atomic ions by placing the
        ion at the position of the first atom of a solvent molecule. Substitution of
        solvent molecules by positive or negative ions can be performed by selecting
        the solvent positions with the lowest or highest Coulomb potential, respectively,
        or by random selection. In order to prevent two ions being placed too
        close together, a sphere around each inserted ion can be specified from which
        no solvent molecules will be substituted by additional ions. In addition, the user can
        specify specific water molecules that should not be considered for
        replacement.

        Parameters
        ----------
        in_top_path : str
            the path to the input topology file (.top)
        in_cnf_path : str
            the path to the input coordinate file (.cnf), to which the ions shall be added
        out_cnf_path : str
            the path to the resulting coordinate (.cnf) file
        periodic_boundary_condition : str, optional
            describes the boundary condition of the given system in the cnf. (r - rectangle, v - vacuum, ). a gathering method can be optionally added with a whitespace seperation., by default "v"
        negative : list, optional
            the first element of the list is the number of ions and the second element of the list is the type of ion, optionally a third element can be passed giving the residue name, by default None
        positive : list, optional
            the first element of the list is the number of ions and the second element of the list is the type of ion, optionally a third element can be passed giving the residue name, by default None
        potential : float, optional
            cutoff for potential calculation[nm], by default 0.8
        mindist : float, optional
            minimum distance between ions[nm], by default 0.8
        random_seed : int, optional
            provide the used random seed, by default None
        exclude : str, optional
            if you want to exclude solvent molecules, define a gromos selection here, by default None
        _binary_name : str, optional
            the program name, by default "ion"
        verbose : bool, optional
            stay a while and listen, by default False

        Returns
        -------
        str
            returns the resulting cnf-file path
        """
        optional_args = []
        if not positive is None:
            opt = "@positive " + " ".join(map(str, positive))
            optional_args.append(opt)

        if not negative is None:
            opt = "@negative " + " ".join(map(str, negative))
            optional_args.append(opt)

        if not random_seed is None:
            opt = "@random " + " ".join(map(str, random_seed))
            optional_args.append(opt)

        if not exclude is None:
            opt = "@exclude " + " ".join(map(str, exclude))
            optional_args.append(opt)

        command = (
            self._bin
            + _binary_name
            + " @topo "
            + in_top_path
            + " @pos "
            + in_cnf_path
            + " @pbc "
            + periodic_boundary_condition
            + " "
        )
        command += "@potential " + str(potential) + " @mindist " + str(mindist) + " " + " ".join(optional_args)

        if verbose:
            print(command)
        bash.execute(command, catch_STD=out_cnf_path)

        return out_cnf_path

    # To implement
    def _gr962pdb(self):
        raise Exception("not implemented yet!")

    @gromosTypeConverter
    def rgyr(
        self,
        out_rgyr_path: str,
        in_coord_path: str,
        in_top_path: str,
        atom_selection: str = "1:a",
        periodic_boundary_condition: str = "r cog",
        time: int = None,
        dt: int = None,
        mass_weighted: bool = False,
        _binary_name: str = "rgyr",
    ) -> str:
        """
        This wrapper uses rgyr to compute the radius of gyration for a given atom selection.

        Parameters
        ----------
        out_rgyr_path: str
        in_coord_path: str
        in_top_path: str
        atom_selection: str, optional
        periodic_boundary_condition: str, optional
        time: int, optional
        dt: int, optional
            mass_weighted:bool, optional
            _binary_name: str, optional

        Returns
        -------
        str
            returns out_rgyr_path

        See Also
        --------
             For more information checkout the Gromos Manual
        """

        args = [
            "@topo " + in_top_path,
            "@pbc " + periodic_boundary_condition,
            "@atoms " + atom_selection,
            "@traj " + in_coord_path,
        ]

        if not isinstance(time, type(None)):
            args += "@time " + str(time) + " "
        if not isinstance(time, type(None)) and not isinstance(dt, type(None)):
            args += " " + str(dt) + " "
        if not isinstance(mass_weighted, type(False)):
            args += "@massweighted "

        command = self._bin + _binary_name + " " + " ".join(args)
        bash.execute(command, catch_STD=out_rgyr_path)
        return out_rgyr_path

    @gromosTypeConverter
    def sasa(
        self,
        out_sasa_path: str,
        in_coord_path: str,
        in_top_path: str,
        atom_selection: str = "1:a",
        sasa_atoms: str = "1:a",
        probe: str = "4 1.4",
        periodic_boundary_condition: str = "r cog",
        zslice: float = None,
        time: int = None,
        dt: int = None,
        verbose: bool = False,
        _binary_name: str = "sasa",
    ) -> str:
        """
        This wrapper uses sasa to compute the solvent accessible surface area (SASA) for a given atom selection. By default,
        this is done for the first residue (1:a) with parameters for water (IAC type: 4, radius: 0.4 nm)

        Parameters
        ----------
        out_sasa_path: str
        in_coord_path: str
        in_top_path: str
        atom_selection: str, optional
        sasa_atoms: str, optional
        probe: str, optional
        periodic_boundary_condition: str, optional
        zslice: float, optional
        time: int, optional
        dt: int, optional
        verbose: bool, optional
        _binary_name: str, optional

        Returns
        -------
        str
            returns out_sasa_path

        See Also
        --------
             For more information checkout the Gromos Manual
        """

        args = [
            "@topo " + in_top_path,
            "@pbc " + periodic_boundary_condition,
            "@atoms " + atom_selection,
            "@sasaatoms " + sasa_atoms,
            "@probe " + probe,
            "@traj " + in_coord_path,
        ]

        if not isinstance(time, type(None)):
            args += "@time " + str(time) + " "
        if not isinstance(time, type(None)) and not isinstance(dt, type(None)):
            args += " " + str(dt) + " "
        if not isinstance(zslice, type(None)):
            args += "@zslice " + zslice + " "
        if not isinstance(verbose, type(False)):
            args += "@verbose "

        command = self._bin + _binary_name + " " + " ".join(args)
        bash.execute(command, catch_STD=out_sasa_path)
        return out_sasa_path

    @gromosTypeConverter
    def filter(
        self,
        out_filter_path: str,
        in_coord_path: str,
        in_top_path: str,
        atom_selection: str = None,
        periodic_boundary_condition: str = "r cog",
        cutoff: float = None,
        pairlist: str = None,
        select: str = "1:a",
        reject: str = None,
        time: int = None,
        dt: int = None,
        outformat: str = None,
        _binary_name: str = "filter",
    ) -> str:
        """
        This wrapper uses filter to reduce a given trajectory to a selection of atoms. By default, only the first residue (1:a) is retained.

        Parameters
        ----------
        out_filter_path: str
        in_coord_path: str
        in_top_path: str
        atom_selection: str, optional
        periodic_boundary_condition: str, optional
        cutoff: float, optional
        pairlist: str, optional
        select: str, optional
        reject: str, optional
        time: int, optional
        dt: int, optional
        outformat: str, optional
        _binary_name: str, optional

        Returns
        -------
        str
            returns out_filter_path

        See Also
        --------
             For more information checkout the Gromos Manual
        """

        args = [
            f"@topo {in_top_path} ",
            f"@pbc {periodic_boundary_condition} ",
            f"@traj {in_coord_path} ",
            f"@select {select} ",
        ]

        if not isinstance(cutoff, type(None)):
            args += f"@cutoff {cutoff} "
        if not isinstance(pairlist, type(None)):
            args += f"@pairlist {pairlist} "
        if not isinstance(atom_selection, type(None)):
            args += f"@atoms {atom_selection} "
        if not isinstance(reject, type(None)):
            args += f"@reject {reject} "
        if not isinstance(time, type(None)):
            args += f" @time {time} "
        if not isinstance(time, type(None)) and not isinstance(dt, type(None)):
            args += f"{dt} "
        if not isinstance(outformat, type(None)):
            args += f" @outformat {outformat} "

        args_str = "".join(args)
        command = f"{self._bin} {_binary_name} {args_str}"
        bash.execute(command, catch_STD=out_filter_path)
        return out_filter_path


class GromosPP(_gromosPPbase):
    """
    GromosPP

    This is the class represents gromosPP.

    Attributes:
    -----------
    bin :   str, optional
        This is the path to the folder containing the binaries of gromosPP If None, the bash enviroment variables  will be used.
    """

    def __init__(self, gromosPP_bin_dir: str = None):
        super().__init__(gromosPP_bin_dir=gromosPP_bin_dir)<|MERGE_RESOLUTION|>--- conflicted
+++ resolved
@@ -19,11 +19,8 @@
 from pygromos.gromos.utils import gromosTypeConverter
 
 
-<<<<<<< HEAD
 class _gromosPPbase(compiledProgram._compiled_programm):
-=======
-class _gromosPPbase:
->>>>>>> f72f0578
+
     """
     GromosPP
 
@@ -36,10 +33,6 @@
         This is the path to the folder containing the binaries of gromosPP. If None, the bash enviroment variables  will be used.
     """
 
-<<<<<<< HEAD
-=======
-    _bin: str = ""
->>>>>>> f72f0578
     _isValid: bool = False
 
     def __init__(self, gromosPP_bin_dir: str = None):
@@ -57,14 +50,7 @@
         )
         self.__doc__ = self.__doc__ + functions_text
 
-<<<<<<< HEAD
         self._bin = self._check_binary_dir(in_bin_dir=gromosPP_bin_dir, test_programm="pdb2g96")
-=======
-        if isinstance(gromosPP_bin_dir, str) and not "None" == gromosPP_bin_dir:
-            self._bin = gromosPP_bin_dir + "/"
-        else:
-            self._bin = ""
->>>>>>> f72f0578
 
         try:
             self.make_top(
@@ -96,8 +82,6 @@
     """
 
     @gromosTypeConverter
-<<<<<<< HEAD
-=======
     def amber2gromos(
         self,
         ambertop: str,
@@ -147,7 +131,6 @@
         bash.execute(command, catch_STD=out_path, verbose=verbose)
 
     @gromosTypeConverter
->>>>>>> f72f0578
     def pdb2gromos(
         self,
         in_pdb_path: str,
