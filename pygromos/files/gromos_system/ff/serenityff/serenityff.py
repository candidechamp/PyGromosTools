"""
File:            serenityff system folder managment
Warnings: this class is WIP!
TODO:REWORK
Description:
    This is a super class for the collection of all files used inside a serenityff project
Author: Marc Lehner
"""

# general imports
import collections
import importlib
from simtk import unit

# import math

# rdkit imports
from rdkit import Chem

# pygromos imports
from pygromos.files.topology.top import Top
from pygromos.files.gromos_system.ff.serenityff.serenityff_data import serenityff_C12, serenityff_C6
from pygromos.files.gromos_system.ff.forcefield_system import forcefield_system

if importlib.util.find_spec("openff") is None:
    raise ImportError("SerenityFF is not enabled without openFF toolkit package! Please install openFF toolkit.")
else:
    from openff.toolkit.topology import Molecule
    from pygromos.files.gromos_system.ff.openforcefield2gromos import openforcefield2gromos


class serenityff:
    def __init__(
        self,
        mol: Chem.rdchem.Mol,
        forcefield: forcefield_system or str = None,
        top: Top = None,
        mol_name=None,
        develop=False,
    ):
        self.serenityFFelements = ["H", "C", "N", "O", "F", "S", "Br", "I"]
        self.C6_pattern = collections.defaultdict(list)
        self.C12_pattern = collections.defaultdict(list)
        self.mol = mol
        self.offmol = Molecule.from_rdkit(self.mol)

        if isinstance(forcefield, forcefield_system):
            self.top = forcefield.top
            if top is not None:
                self.top = top
            self.offmol.name = forcefield.mol_name
            self.develop = forcefield.develop
            self.off = forcefield.off
            self.off2g = openforcefield2gromos(openFFmolecule=self.offmol, gromosTop=self.top, forcefield=forcefield)
        else:
            self.top = top
            if mol_name is not None:
                self.offmol.name = mol_name
            self.off2g = openforcefield2gromos(openFFmolecule=self.offmol, gromosTop=self.top, forcefield=forcefield)
            self.develop = develop

    def read_pattern(self, C6orC12: str = "C6"):
        for element in self.serenityFFelements:
            if C6orC12 == "C6":
                folder = serenityff_C6
            else:
                folder = serenityff_C12
            try:
                infile = open(folder + element + ".dat", "r")
                for line in infile:
                    content = line.strip().split()
                    if C6orC12 == "C6":
                        self.C6_pattern[element].append(content)
                    else:
                        self.C12_pattern[element].append(content)
                infile.close()
            except IOError:
                raise Exception("WIP")

<<<<<<< HEAD
    def _pattern_matching_for_one_element(self, element: str = "H") -> dict():
        # TODO: add C12 support
=======
    def _pattern_matching_for_one_element(self, element:str="H") -> dict():
        
        #TODO: add C12 support
>>>>>>> 3bb489f7
        return_dict = collections.defaultdict(list)
        for pattern in reversed(self.C6_pattern[element]):
            # create pattern and init some variables
            mol_pattern = Chem.MolFromSmarts(pattern[0])
            idx = 0
            idx_in_rdkmol = 0

            # find the atom for which the pattern was made
            for atom in mol_pattern.GetAtoms():
                if atom.GetAtomMapNum() == 1:
                    idx = atom.GetIdx()

<<<<<<< HEAD
            # get all matches
=======
            #get all matches
>>>>>>> 3bb489f7
            matches = self.mol.GetSubstructMatches(mol_pattern, uniquify=False)
            if len(matches) >= 1:
                for match in matches:
                    idx_in_rdkmol = match[idx]
                    return_dict[idx_in_rdkmol] = [element + str(pattern[1]), pattern[2]]     
        return return_dict

    def get_LJ_parameters(self) -> dict:
        return_dict = collections.defaultdict(list)
        if self.develop:
            # get all elements in self.mol
            contained_elements_set = set()
            for atom in self.mol.GetAtoms():
                element = atom.GetSymbol()
                contained_elements_set.add(element)

            # pattern matching for all elements contained in self.mol
            for element in contained_elements_set:
                return_dict.update(self._pattern_matching_for_one_element(element=element))
        else:
            raise NotImplementedError("WIP")
        return return_dict

    def create_serenityff_nonBonded(
        self, C12_input={"H": 0.0, "C": 0.0}, partial_charges=collections.defaultdict(float)
    ):
        if self.develop:
            self.read_pattern()
        c6dict = self.get_LJ_parameters()
        if self.develop:
            self.off2g.createVdWexclusionList()
            moleculeItr = 1
            for molecule in self.off2g.molecule_force_list:
                panm_dict = collections.defaultdict(int)
                for key in molecule["vdW"]:
                    force = molecule["vdW"][key]
                    ATNM = int(key[0]) + 1
                    MRES = moleculeItr
                    element_symbol = self.mol.GetAtomWithIdx(int(key[0])).GetSymbol()
                    panm_dict[element_symbol] += 1
                    PANM = element_symbol + str(panm_dict[element_symbol])
                    IAC = 0  # will not be used if we use automatic
                    MASS = self.off2g.openFFmolecule.atoms[int(key[0])].mass.value_in_unit(unit.dalton)
                    CG = 0
                    if self.develop:
                        CG = partial_charges[int(key[0])]
                    if ATNM == self.mol.GetNumAtoms():
                        CGC = 1
                    else:
                        CGC = 0
                    if str(key[0]) in self.off2g.exclusionList13:
                        openFFexList13 = list(self.off2g.exclusionList13[str(key[0])])
                        INE = [int(x) + 1 for x in openFFexList13]
                    else:
                        INE = list()
                    if str(key[0]) in self.off2g.exclusionList14:
                        openFFexList14 = list(self.off2g.exclusionList14[str(key[0])])
                        INE14 = [int(x) + 1 for x in openFFexList14]
                    else:
                        INE14 = list()
                    epsilon = float(force.epsilon.value_in_unit(unit.kilojoule_per_mole))
                    rmin = 2 * force.rmin_half.value_in_unit(unit.nanometer)
                    C6 = float(c6dict[key[0]][1])  # ** 2
                    CS6 = 0.5 * C6
                    C12 = epsilon * (rmin**12)
                    if self.develop:
                        C12 = C12_input[(c6dict[key[0]][0])]
                    CS12 = 0.5 * C12
                    IACname = c6dict[key[0]][0]
                    self.off2g.gromosTop.add_new_atom(
                        ATNM=ATNM,
                        MRES=MRES,
                        PANM=PANM,
                        IAC=IAC,
                        MASS=MASS,
                        CG=CG,
                        CGC=CGC,
                        INE=INE,
                        INE14=INE14,
                        C6=C6,
                        C12=C12,
                        CS6=CS6,
                        CS12=CS12,
                        IACname=IACname,
                    )
                moleculeItr += 1
        else:
            raise NotImplementedError("WIP")

    def create_top(self, C12_input={"H": 0.0, "C": 0.0}, partial_charges=collections.defaultdict(float)):
        self.off2g.convertResname()
        self.off2g.convertBonds()
        self.off2g.convertAngles()
        self.off2g.convertTosions()
        self.off2g.convertImproper()
        self.off2g.convert_other_stuff()
        self.create_serenityff_nonBonded(C12_input=C12_input, partial_charges=partial_charges)
        self.top = self.off2g.gromosTop<|MERGE_RESOLUTION|>--- conflicted
+++ resolved
@@ -77,14 +77,9 @@
             except IOError:
                 raise Exception("WIP")
 
-<<<<<<< HEAD
     def _pattern_matching_for_one_element(self, element: str = "H") -> dict():
         # TODO: add C12 support
-=======
-    def _pattern_matching_for_one_element(self, element:str="H") -> dict():
-        
-        #TODO: add C12 support
->>>>>>> 3bb489f7
+
         return_dict = collections.defaultdict(list)
         for pattern in reversed(self.C6_pattern[element]):
             # create pattern and init some variables
@@ -97,11 +92,8 @@
                 if atom.GetAtomMapNum() == 1:
                     idx = atom.GetIdx()
 
-<<<<<<< HEAD
             # get all matches
-=======
-            #get all matches
->>>>>>> 3bb489f7
+
             matches = self.mol.GetSubstructMatches(mol_pattern, uniquify=False)
             if len(matches) >= 1:
                 for match in matches:
