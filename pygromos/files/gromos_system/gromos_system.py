"""
File:            gromos_system.py
Warnings:        this class is WIP!

Description:

This is a super class for the collection of all Gromos files used inside a project.
Bundle files with the system's topology, coordinates, input parameters, etc. and
start your simulations from here.

Author: Marc Lehner, Benjamin Ries, Felix Pultar
test
"""

# imports
import io
import os
import copy
import pickle
import inspect
import functools
import importlib
import warnings
from pygromos.data.ff import Gromos54A7
from typing import Dict, Union, List

from pygromos.files._basics._general_gromos_file import _general_gromos_file
from pygromos.files.blocks import imd_blocks
from pygromos.files.coord.refpos import Reference_Position
from pygromos.files.coord.posres import Position_Restraints

from pygromos.files.coord import cnf
from pygromos.files.coord.cnf import Cnf
from pygromos.files.qmmm.qmmm import QMMM
from pygromos.files.simulation_parameters.imd import Imd
from pygromos.files.topology.top import Top
from pygromos.files.topology.disres import Disres
from pygromos.files.topology.ptp import Pertubation_topology
from pygromos.files.gromos_system.ff.forcefield_system import forcefield_system

from pygromos.gromos import GromosXX, GromosPP
from pygromos.utils import bash, utils


if importlib.util.find_spec("rdkit") is not None:
    from rdkit import Chem
    from rdkit.Chem import AllChem

    has_rdkit = True
else:
    has_rdkit = False


from pygromos.files.gromos_system.ff.amber2gromos import amber2gromos

if importlib.util.find_spec("openff") is not None:
    from openff.toolkit.topology import Molecule
    from pygromos.files.gromos_system.ff.openforcefield2gromos import openforcefield2gromos
    from pygromos.files.gromos_system.ff.serenityff.serenityff import serenityff

    has_openff = True
else:
    has_openff = False

skip = {
    "solute_info": cnf.solute_infos,
    "protein_info": cnf.protein_infos,
    "non_ligand_info": cnf.non_ligand_infos,
    "solvent_info": cnf.solvent_infos,
}
exclude_pickle = {}


class Gromos_System:
    required_files = {"imd": Imd, "top": Top, "cnf": Cnf}
    optional_files = {
        "disres": Disres,
        "ptp": Pertubation_topology,
        "posres": Position_Restraints,
        "refpos": Reference_Position,
        "qmmm": QMMM,
    }

    residue_list: Dict
    solute_info: cnf.solute_infos
    protein_info: cnf.protein_infos
    non_ligand_info: cnf.non_ligand_infos
    solvent_info: cnf.solvent_infos

    # privates
    _checkpoint_path: str
    _last_jobID: int  # hpcScheduling ID of the last submitted job.
    _future_promise: bool  # for interest if multiple jobs shall be chained.
    _future_promised_files: list

    _single_multibath: bool
    _single_energy_group: bool

<<<<<<< HEAD
    _gromos_noBinary_checks: bool = (
        False  # if this class Variable is set to True, all binary checks will be removed from the systems.
    )
=======
    # if this class Variable is set to True, all binary checks will be removed from the systems.
    _gromos_noBinary_checks: bool = False

>>>>>>> b630debf
    _gromosPP_bin_dir: Union[None, str]
    _gromosXX_bin_dir: Union[None, str]
    _gromosPP: GromosPP
    _gromosXX: GromosXX

    def __init__(
        self,
        work_folder: str,
        system_name: str,
        rdkitMol: Chem.rdchem.Mol = None,
        in_mol2_file: str = None,
        readIn=True,
        Forcefield: forcefield_system = forcefield_system(),
        auto_convert: bool = False,
        adapt_imd_automatically: bool = True,
        verbose: bool = False,
        in_smiles: str = None,
        in_top_path: str = None,
        in_cnf_path: str = None,
        in_imd_path: str = None,
        in_disres_path: str = None,
        in_ptp_path: str = None,
        in_posres_path: str = None,
        in_refpos_path: str = None,
        in_qmmm_path: str = None,
        in_gromosXX_bin_dir: str = None,
        in_gromosPP_bin_dir: str = None,
    ):
        """
            The Gromos_System class is the central unit of PyGromosTools for files and states.
            With this class all files can be read-in or the files can be automatically generated from smiles.
            Additionally to that can all gromos++ functions be used from the Gromos System, so system generation can be easily accomplished.

            if you want to remove all binary checks, do the following:
            >>> from pygromos.files.gromos_system.gromos_system import Gromos_System
            >>> Gromos_System._gromos_noBinary_checks = True
            >>> sys = Gromos_System()

        Parameters
        ----------
        work_folder : str
            This gives the initial working folder for the system.
        system_name : str
            the name of the system, also used as file prefix
        in_smiles : str, optional
            Molecule input SMILES for file generation, by default None
        in_top_path : str, optional
            input Gromos topology path (.top), by default None
        in_cnf_path : str, optional
            input Gromos coordinate path (.cnf), by default None
        in_imd_path : str, optional
            input Gromos simulation parameters path (.imd), by default None
        in_disres_path : str, optional
            input Gromos distance restraint path (.disres), by default None
        in_ptp_path : str, optional
            input pertubation file for free energy calculations (.ptp), by default None
        in_posres_path : str, optional
            input position restraints file (.por), by default None
        in_qmmm_path: str, optional
            qmmm parameter file (.qmmm), by default None
        in_refpos_path : str, optional
            input reference position file (.rpf), by default None
        in_gromosXX_bin_dir : str, optional
            path to the binary dir of GromosXX, by default None -> uses the set binaries in the PATH variable
        in_gromosPP_bin_dir : str, optional
            path to the binary dir of GromosPP, by default None -> uses the set binaries in the PATH variable
        rdkitMol : Chem.rdchem.Mol, optional
            input rdkit Molecule, by default None
        in_mol2_file : str, optional
            path to input mol2 file, by default None
        readIn : bool, optional
            readIn all provided files?, by default True
        Forcefield : forcefield_system, optional
            input PyGromos - forcefield Class , by default forcefield_system()
        auto_convert : bool, optional
            automatically convert rdkit MOL and smiles to gromos files, by default False
        adapt_imd_automatically : bool, optional
            adjust the input imd file to the GromosSystem, by default True
        verbose : bool, optional
            Stay a while and listen!, by default False

        Raises
        ------
        Warning
            Rises warning if files are not present.
        """

        self.hasData = False
        self._name = system_name
        self._work_folder = work_folder
        self.smiles = in_smiles
        self.Forcefield = Forcefield
        self.mol = Chem.Mol()
        self.in_mol2_file = in_mol2_file
        self._checkpoint_path = None
        self._last_jobID = None
        self.adapt_imd_automatically = adapt_imd_automatically
        self.verbose = verbose

        self._single_multibath = False
        self._single_energy_group = False

        # use setter functions that perform additional sanity checks
        # and also set the correct directory paths
        self.gromosPP = in_gromosPP_bin_dir
        self.gromosXX = in_gromosXX_bin_dir

        # add functions of gromosPP to system
        self.__bind_gromosPPFuncs()

        # For HPC-Queueing
        self._future_promise = False
        self._future_promised_files = []

        if (in_smiles is None and rdkitMol is None and in_mol2_file is None) or not readIn:
            if verbose:
                warnings.warn("No data provided to gromos_system\nmanual work needed")

        # import files:
        file_mapping = {
            "imd": in_imd_path,
            "top": in_top_path,
            "ptp": in_ptp_path,
            "cnf": in_cnf_path,
            "disres": in_disres_path,
            "posres": in_posres_path,
            "refpos": in_refpos_path,
            "qmmm": in_qmmm_path,
        }
        self.parse_attribute_files(file_mapping, readIn=readIn, verbose=verbose)

        # System Information:
        if not self._cnf._future_file:
            (
                self.residue_list,
                self.solute_info,
                self.protein_info,
                self.non_ligand_info,
                self.solvent_info,
            ) = self._cnf.get_system_information(not_ligand_residues=[])
        else:
            self.residue_list = None
            self.solute_info = None
            self.protein_info = None
            self.non_ligand_info = None

        # import molecule from smiles using rdkit
        if in_smiles:
            self.mol = Chem.MolFromSmiles(in_smiles)
            self.mol = Chem.AddHs(self.mol)
            AllChem.EmbedMolecule(self.mol)
            AllChem.UFFOptimizeMolecule(self.mol)
            self.hasData = True

        if in_mol2_file:
            self.mol = Chem.MolFromMol2File(in_mol2_file)
            self.hasData = True

        # import  molecule from RDKit
        if rdkitMol:
            self.mol = rdkitMol
            self.smiles = Chem.MolToSmiles(self.mol)
            self.hasData = True

        # automate all conversions for rdkit mols or mol2 if possible
        if auto_convert:
            if self.hasData:
                self.auto_convert()
            else:
                raise Warning("auto_convert active but no data provided -> auto_convert NOT done!")

        if in_cnf_path is None and type(self.mol) == Chem.rdchem.Mol and self.mol.GetNumAtoms() >= 1:
            self.cnf = Cnf(in_value=self.mol)
            # TODO: fix ugly workaround for cnf from rdkit with GROMOS FFs

            if self.Forcefield.name == "2016H66" or self.Forcefield.name == "54A7":
                if self.gromosPP is not None and self.gromosPP._check_binary("pdb2g96"):
                    try:
                        from pygromos.files.blocks.coord_blocks import atomP

                        new_pos = [
                            atomP(
                                xp=atom.xp,
                                yp=atom.yp,
                                zp=atom.zp,
                                resID=atom.resID,
                                atomType=atom.atomType + str(i + 1),
                                atomID=atom.atomID,
                                resName=self.Forcefield.mol_name,
                            )
                            for i, atom in enumerate(self.cnf.POSITION)
                        ]
                        self.cnf.POSITION = new_pos
                        self.cnf.write_pdb(self.work_folder + "/tmp.pdb")
                        self.pdb2gromos(in_pdb_path=self.work_folder + "/tmp.pdb")
                        self.add_hydrogens()
                    except IOError:
                        raise Warning("Could not convert cnf from rdkit to gromos, will use rdkit cnf")

        # decide if the imd should be adapted (force groups etc.)
        # assert if the respective option is activated and cnf/imd files do actually exist
        if self.adapt_imd_automatically and not self._cnf._future_file and not self.imd._future_file:
            self.adapt_imd()

        # misc
        self._all_files_key = list(map(lambda x: "_" + x, self.required_files.keys()))
        self._all_files_key.extend(list(map(lambda x: "_" + x, self.optional_files.keys())))
        self._all_files = copy.copy(self.required_files)
        self._all_files.update(copy.copy(self.optional_files))

    def __str__(self) -> str:
        msg = "\n"
        msg += "GROMOS SYSTEM: " + self.name + "\n"
        msg += utils.spacer
        msg += "WORKDIR: " + self._work_folder + "\n"
        msg += "LAST CHECKPOINT: " + str(self._checkpoint_path) + "\n"
        msg += "\n"
        msg += "GromosXX_bin: " + str(self.gromosXX_bin_dir) + "\n"
        msg += "GromosPP_bin: " + str(self.gromosPP_bin_dir) + "\n"
        msg += (
            "FILES: \n\t" + "\n\t".join([str(key) + ": " + str(val) for key, val in self.all_file_paths.items()]) + "\n"
        )
        msg += "FUTURE PROMISE: " + str(self._future_promise) + "\n"
        if (
            hasattr(self, "solute_info")
            or hasattr(self, "protein_info")
            or hasattr(self, "non_ligand_info")
            or hasattr(self, "solvent_info")
        ):
            msg += "SYSTEM: \n"
            if (
                hasattr(self, "protein_info")
                and self.protein_info is not None
                and self.protein_info.number_of_residues > 0
            ):
                if hasattr(self, "protein_info") and self.protein_info is not None:
                    # +" resIDs: "+str(self.protein_info.residues[0])+"-"+str(self.protein_info.residues[-1])
                    msg += (
                        "\tPROTEIN:\t"
                        + str(self.protein_info.name)
                        + "  nresidues: "
                        + str(self.protein_info.number_of_residues)
                        + " natoms: "
                        + str(self.protein_info.number_of_atoms)
                        + "\n"
                    )
                if hasattr(self, "solute_info") and self.solute_info is not None:
                    msg += (
                        "\tLIGANDS:\t"
                        + str(self.solute_info.names)
                        + "  resID: "
                        + str(self.solute_info.positions)
                        + "  natoms: "
                        + str(self.solute_info.number_of_atoms)
                        + "\n"
                    )
                if hasattr(self, "non_ligand_info") and self.non_ligand_info is not None:
                    # +"  resID: "+str(self.non_ligand_info.positions)
                    msg += (
                        "\tNon-LIGANDS:\t"
                        + str(self.non_ligand_info.names)
                        + "  nmolecules: "
                        + str(self.non_ligand_info.number)
                        + "  natoms: "
                        + str(self.non_ligand_info.number_of_atoms)
                        + "\n"
                    )
                if hasattr(self, "solvent_info") and self.solvent_info is not None:
                    # " resIDs: "+str(self.solvent_info.positions[0])+"-"+str(self.solvent_info.positions[-1])+
                    msg += (
                        "\tSOLVENT:\t"
                        + str(self.solvent_info.name)
                        + "  nmolecules: "
                        + str(self.solvent_info.number)
                        + "  natoms: "
                        + str(self.solvent_info.number_of_atoms)
                        + "\n"
                    )
            else:
                if hasattr(self, "solute_info") and self.solute_info is not None:
                    msg += (
                        "\tSolute:\t"
                        + str(self.solute_info.names)
                        + "  resID: "
                        + str(self.solute_info.positions)
                        + "  natoms: "
                        + str(self.solute_info.number_of_atoms)
                        + "\n"
                    )
                if hasattr(self, "solvent_info") and self.solvent_info is not None:
                    # " resIDs: "+str(self.solvent_info.positions[0])+"-"+str(self.solvent_info.positions[-1])+
                    msg += (
                        "\tSOLVENT:\t"
                        + str(self.solvent_info.name)
                        + "  nmolecules: "
                        + str(self.solvent_info.number)
                        + "  natoms: "
                        + str(self.solvent_info.number_of_atoms)
                        + "\n"
                    )

        msg += "\n\n"
        return msg

    def __repr__(self) -> str:
        return str(self)

    def __getstate__(self):
        """
        preperation for pickling:
        remove the non trivial pickling parts
        """
        attribute_dict = self.__dict__
        new_dict = {}
        for key in attribute_dict.keys():
            if not callable(attribute_dict[key]) and key not in skip and key not in exclude_pickle:
                new_dict.update({key: attribute_dict[key]})
            elif attribute_dict[key] is not None and key in skip and key not in exclude_pickle:
                new_dict.update({key: attribute_dict[key]._asdict()})
            else:
                new_dict.update({key: None})
        return new_dict

    def __setstate__(self, state):
        self.__dict__ = state
        for key in skip:
            if (key in self.__dict__) and not self.__dict__[key] is None:
                setattr(self, key, skip[key](**self.__dict__[key]))

        # misc
        self._all_files_key = list(map(lambda x: "_" + x, self.required_files.keys()))
        self._all_files_key.extend(list(map(lambda x: "_" + x, self.optional_files.keys())))
        self._all_files = copy.copy(self.required_files)
        self._all_files.update(copy.copy(self.optional_files))

        self._gromosPP = GromosPP(self._gromosPP_bin_dir)
        self._gromosXX = GromosXX(self._gromosXX_bin_dir)

        self.__bind_gromosPPFuncs()

        # are promised files now present?
        self._check_promises()

    def __deepcopy__(self, memo):
        copy_obj = self.__class__(system_name="Test", work_folder=self.work_folder, readIn=False, verbose=False)
        copy_obj.verbose = self.verbose
        copy_obj.__setstate__(copy.deepcopy(self.__getstate__()))
        return copy_obj

    def copy(self):
        return copy.deepcopy(self)

    """
        Properties
    """

    @property
    def work_folder(self) -> str:
        return self._work_folder

    @work_folder.setter
    def work_folder(self, work_folder: str):
        self._work_folder = work_folder
        self._update_all_file_paths()

    # Updates the work folder without updating all file paths
    def work_folder_no_update(self, work_folder: str):
        self._work_folder = work_folder

    @property
    def name(self) -> str:
        return self._name

    @name.setter
    def name(self, system_name: str):
        self._name = system_name

    @property
    def all_files(self) -> Dict[str, _general_gromos_file]:
        """

        Returns
        -------

        """
        self._all_files_key = list(self.required_files.keys())
        self._all_files_key.extend(list(self.optional_files.keys()))
        self._all_files = {
            key: getattr(self, key)
            for key in self._all_files_key
            if (hasattr(self, key) and (not getattr(self, key) is None))
        }
        return self._all_files

    @property
    def all_file_paths(self) -> Dict[str, str]:
        """

        Returns
        -------

        """
        self._all_files_key = list(self.required_files.keys())
        self._all_files_key.extend(list(self.optional_files.keys()))
        self._all_file_paths = {
            key: getattr(self, key).path
            for key in self._all_files_key
            if (hasattr(self, key) and (not getattr(self, key) is None))
        }
        return self._all_file_paths

    @property
    def top(self) -> Top:
        return self._top

    @top.setter
    def top(self, input_value: Union[str, Top]):
        if isinstance(input_value, str):
            if os.path.exists(input_value):
                self._top = Top(in_value=input_value)
            elif self._future_promise:
                self._top = Top(in_value=input_value, _future_file=self._future_promise)
                self._future_promised_files.append("top")
                self._future_promise = True

            else:
                raise FileNotFoundError("Could not find file: " + str(input_value))
        elif isinstance(input_value, Top):
            self._top = input_value
        else:
            raise ValueError("Could not parse input type: " + str(type(input_value)) + " " + str(input_value))

    @property
    def cnf(self) -> Cnf:
        return self._cnf

    @cnf.setter
    def cnf(self, input_value: Union[str, Cnf]):
        if isinstance(input_value, str):
            if os.path.exists(input_value):
                self._cnf = Cnf(in_value=input_value, _future_file=False)
                self.residue_list = self._cnf.get_residues()
                (
                    self.residue_list,
                    self.solute_info,
                    self.protein_info,
                    self.non_ligand_info,
                    self.solvent_info,
                ) = self._cnf.get_system_information(not_ligand_residues=[])

            elif self._future_promise:
                self._cnf = Cnf(in_value=input_value, _future_file=self._future_promise)
                self._future_promised_files.append("cnf")
                self._future_promise = True

            else:
                raise FileNotFoundError("Could not find file: " + str(input_value))
        elif isinstance(input_value, Cnf):
            self._cnf = input_value

        else:
            raise ValueError("Could not parse input type: " + str(type(input_value)) + " " + str(input_value))

    @property
    def imd(self) -> Imd:
        return self._imd

    @imd.setter
    def imd(self, input_value: Union[str, Imd]):
        # Make sure the new Imd (str or Imd object) is updated only if the option
        # has been enabled (adapt_imd_automatically) and actually has coordinates
        # data that could be used to adapt the imd
        is_adaptable = self.adapt_imd_automatically and not (
            self.cnf._future_file and (self.residue_list is None or self.solute_info is None)
        )
        if isinstance(input_value, str):
            if os.path.exists(input_value) or self._future_promise:
                self._imd = Imd(in_value=input_value)
                if is_adaptable:
                    self.adapt_imd()
            elif self._future_promise:
                self._imd = Imd(in_value=input_value, _future_file=self._future_promise)
                self._future_promised_files.append("imd")
                self._future_promise = True
            else:
                raise FileNotFoundError("Could not find file: " + str(input_value))
        elif isinstance(input_value, Imd):
            self._imd = input_value
            if is_adaptable:
                self.adapt_imd()
        elif input_value is None:
            self._imd = None
        else:
            raise ValueError("Could not parse input type: " + str(type(input_value)) + " " + str(input_value))

    @property
    def refpos(self) -> Reference_Position:
        return self._refpos

    @refpos.setter
    def refpos(self, input_value: Union[str, Reference_Position]):
        if isinstance(input_value, str):
            if os.path.exists(input_value) or self._future_promise:
                self._refpos = Reference_Position(in_value=input_value)
            elif self._future_promise:
                self._refpos = Reference_Position(in_value=input_value, _future_file=self._future_promise)
                self._future_promised_files.append("refpos")
            else:
                raise FileNotFoundError("Could not find file: " + str(input_value))
        elif isinstance(input_value, Reference_Position):
            self._refpos = input_value
        elif input_value is None:
            self._refpos = None
        else:
            raise ValueError("Could not parse input type: " + str(type(input_value)) + " " + str(input_value))

    @property
    def posres(self) -> Position_Restraints:
        return self._posres

    @posres.setter
    def posres(self, input_value: Union[str, Position_Restraints]):
        if isinstance(input_value, str):
            if os.path.exists(input_value) or self._future_promise:
                self._posres = Position_Restraints(in_value=input_value)
            elif self._future_promise:
                self._posres = Position_Restraints(in_value=input_value, _future_file=self._future_promise)
                self._future_promised_files.append("posres")
            else:
                raise FileNotFoundError("Could not find file: " + str(input_value))
        elif isinstance(input_value, Position_Restraints):
            self._posres = input_value
        elif input_value is None:
            self._posres = None
        else:
            raise ValueError("Could not parse input type: " + str(type(input_value)) + " " + str(input_value))

    @property
    def disres(self) -> Disres:
        return self._disres

    @disres.setter
    def disres(self, input_value: Union[str, Disres]):
        if isinstance(input_value, str):
            if os.path.exists(input_value):
                self._disres = Disres(in_value=input_value)
            else:
                raise FileNotFoundError("Could not find file: " + str(input_value))
        elif isinstance(input_value, Disres):
            self._disres = input_value
        else:
            raise ValueError("Could not parse input type: " + str(type(input_value)) + " " + str(input_value))

    @property
    def ptp(self) -> Pertubation_topology:
        return self._ptp

    @ptp.setter
    def ptp(self, input_value: Union[str, Pertubation_topology]):
        if isinstance(input_value, str):
            if os.path.exists(input_value):
                self._ptp = Pertubation_topology(in_value=input_value)
            else:
                raise FileNotFoundError("Could not find file: " + str(input_value))
        elif isinstance(input_value, Pertubation_topology):
            self._ptp = input_value
        else:
            raise ValueError("Could not parse input type: " + str(type(input_value)) + " " + str(input_value))

    @property
    def qmmm(self) -> QMMM:
        return self._qmmm

    @qmmm.setter
    def qmmm(self, input_value: Union[str, QMMM]):
        if isinstance(input_value, str):
            if os.path.exists(input_value) or self._future_promise:
                self._qmmm = QMMM(in_value=input_value)
            else:
                raise FileNotFoundError("Could not find file: " + str(input_value))
        elif isinstance(input_value, QMMM):
            self._qmmm = input_value
        elif input_value is None:
            self._qmmm = None
        else:
            raise ValueError("Could not parse input type: " + str(type(input_value)) + " " + str(input_value))

    @property
    def gromosXX_bin_dir(self) -> str:
        return self._gromosXX_bin_dir

    @gromosXX_bin_dir.setter
    def gromosXX_bin_dir(self, path: str):
        self.gromosXX.bin = path
        self._gromosXX_bin_dir = path

    @property
    def gromosPP_bin_dir(self) -> str:
        return self._gromosPP_bin_dir

    @gromosPP_bin_dir.setter
    def gromosPP_bin_dir(self, path: str):
        self.gromosPP.bin = path
        self._gromosPP_bin_dir = path

    @property
    def gromosXX(self) -> GromosXX:
        return self._gromosXX

    @gromosXX.setter
    def gromosXX(self, input_value: Union[str, GromosXX]):
        if isinstance(input_value, str) or input_value is None:
            self._gromosXX = GromosXX(gromosXX_bin_dir=input_value, _dont_check_binary=self._gromos_noBinary_checks)
            self._gromosXX_bin_dir = input_value
        elif isinstance(input_value, GromosXX):
            self._gromosXX = input_value
            self._gromosXX._dont_check_binary = self._gromos_noBinary_checks
            self._gromosXX_bin_dir = input_value.bin
        else:
            raise ValueError(f"Could not parse input type:  {str(type(input_value))} {str(input_value)}")

    @property
    def gromosPP(self) -> GromosPP:
        return self._gromosPP

    @gromosPP.setter
    def gromosPP(self, input_value: Union[str, GromosPP]):
        if isinstance(input_value, str) or input_value is None:
            self._gromosPP = GromosPP(gromosPP_bin_dir=input_value, _dont_check_binary=self._gromos_noBinary_checks)
            self._gromosPP_bin_dir = input_value
        elif isinstance(input_value, GromosPP):
            self._gromosPP = input_value
            self._gromosPP._dont_check_binary = self._gromos_noBinary_checks
            self._gromosPP_bin_dir = input_value.bin
        else:
            raise ValueError(f"Could not parse input type:  {str(type(input_value))} {str(input_value)}")

    """
        Functions
    """

    """
    System generation
    """

    def get_script_generation_command(self, var_name: str = None, var_prefixes: str = "") -> str:
        if var_name is None:
            var_name = var_prefixes + self.__class__.__name__.lower()

        gen_cmd = "#Generate " + self.__class__.__name__ + "\n"
        gen_cmd = "\n"
        gen_cmd += (
            "from "
            + self.__module__
            + " import "
            + self.__class__.__name__
            + " as "
            + self.__class__.__name__
            + "_class"
            + "\n"
        )
        if self._gromos_noBinary_checks:
            self.__class__.__name__ + "_class._gromos_noBinary_checks = " + str(self._gromos_noBinary_checks) + "\n"

        gen_cmd += (
            var_name
            + " = "
            + __class__.__name__
            + '_class(work_folder="'
            + self.work_folder
            + '", system_name="'
            + self.name
            + '")\n'
        )

        for arg, path in self.all_file_paths.items():
            gen_cmd += str(var_name) + "." + str(arg) + ' = "' + str(path) + '"\n'

        if self.gromosXX_bin_dir is not None:
            gen_cmd += str(var_name) + ".gromosXX_bin_dir = '" + str(self.gromosXX_bin_dir) + "'\n"

        if self.gromosPP_bin_dir is not None:
            gen_cmd += str(var_name) + ".gromosPP_bin_dir = '" + str(self.gromosXX_bin_dir) + "'\n"

        gen_cmd += "\n"

        return gen_cmd

    def parse_attribute_files(self, file_mapping: Dict[str, str], readIn: bool = True, verbose: bool = False):
        """
            This function sets dynamically builds the output folder, the file objs of this class and checks their dependencies.

        Parameters
        ----------
        file_mapping: Dict[str, Union[str, None]]
            attribute name: input path

        Returns
        -------

        """
        # File/Folder Attribute managment
        check_file_paths = []

        # Check if system folder is present
        if not os.path.exists(self._work_folder):
            bash.make_folder(self._work_folder)
        check_file_paths.append(self._work_folder)

        # Check if file- paths are valid
        all_files = {key: val for key, val in self.required_files.items()}
        all_files.update(self.optional_files)
        [check_file_paths.append(x) for k, x in file_mapping.items() if (x is not None)]
        if len(check_file_paths) > 0:
            bash.check_path_dependencies(check_file_paths, verbose=verbose)

        # SET Attribute-FILES
        for attribute_name, file_path in file_mapping.items():
            if readIn and file_path is not None:
                if verbose:
                    print("Parsing File: ", attribute_name)
                obj = all_files[attribute_name](file_path)
            elif attribute_name in self.required_files:
                if verbose:
                    print("Generate Empty: ", attribute_name)
                obj = all_files[attribute_name](None, _future_file=True)
                obj.path = file_path
                if file_path is not None:
                    self._future_promise = True
                    self._future_promised_files.append(attribute_name)
            else:
                obj = None
            setattr(self, "_" + attribute_name, obj)

        # if read in of files - try to adapt the imd file necessaries

    def _update_all_file_paths(self):
        for file_name in self._all_files_key:
            if hasattr(self, file_name) and not getattr(self, file_name) is None:
                file_obj = getattr(
                    self,
                    file_name,
                )
                if file_obj._future_file:
                    if self.verbose or True:
                        warnings.warn("Did not change file path as its only promised " + str(file_obj.path))
                else:
                    file_obj.path = (
                        self._work_folder + "/" + self.name + "." + getattr(self, file_name)._gromos_file_ending
                    )

    def rebase_files(self):
        if not os.path.exists(self.work_folder) and os.path.exists(os.path.dirname(self.work_folder)):
            bash.make_folder(self.work_folder)

        self._update_all_file_paths()
        self.write_files()

    def _check_promises(self):
        # misc
        self._all_files_key = list(map(lambda x: "_" + x, self.required_files.keys()))
        self._all_files_key.extend(list(map(lambda x: "_" + x, self.optional_files.keys())))

        for promised_file_key in self._future_promised_files:
            promised_file = getattr(self, promised_file_key)
            if os.path.exists(promised_file.path):
                if self.verbose:
                    print("READING FILE")
                if promised_file_key == "trc":
                    setattr(
                        self,
                        "_" + promised_file_key,
                        self._all_files[promised_file_key](traj_path=promised_file.path, in_cnf=self.cnf),
                    )
                else:
                    setattr(self, "_" + promised_file_key, self._all_files[promised_file_key](promised_file.path))
                self._future_promised_files.remove(promised_file_key)
            else:
                warnings.warn("Promised file was not found: " + promised_file_key)
        if len(self._future_promised_files) == 0:
            self._future_promise = False

    def auto_convert(self):
        # create topology
        if self.Forcefield.name == "2016H66" or self.Forcefield.name == "54A7":
            # set parameters for make_top
            mtb_temp = self.Forcefield.mtb_path
            if hasattr(self.Forcefield, "mtb_orga_path"):
                mtb_temp += " " + self.Forcefield.mtb_orga_path
            ifp_temp = self.Forcefield.path
            if self.Forcefield.mol_name is None:
                name = self.rdkit2GromosName()
            else:
                name = self.Forcefield.mol_name

            # make top
            if self.gromosPP._found_binary["make_top"]:
                self.make_top(
                    in_building_block_lib_path=mtb_temp,
                    in_parameter_lib_path=ifp_temp,
                    in_sequence=name,
                )
            else:
                warnings.warn(
                    "could not find a gromosPP version. Please provide a valid version for Gromos auto system generation"
                )

        elif (
            self.Forcefield.name == "smirnoff"
            or self.Forcefield.name == "off"
            or self.Forcefield.name == "openforcefield"
        ):
            if not has_openff:
                raise ImportError(
                    "Could not import smirnoff FF as openFF toolkit was missing! "
                    "Please install the package for this feature!"
                )
            else:
                self.top = openforcefield2gromos(
                    Molecule.from_rdkit(self.mol), self.top, forcefield=self.Forcefield
                ).convert_return()
        elif self.Forcefield.name == "serenityff" or self.Forcefield.name == "sff":
            if not has_openff:
                raise ImportError(
                    "Could not import smirnoff FF as openFF toolkit was missing! "
                    "Please install the package for this feature!"
                )
            else:
                self.serenityff = serenityff(mol=self.mol, forcefield=self.Forcefield, top=self.top)
                self.serenityff.create_top(
                    C12_input=self.Forcefield.C12_input, partial_charges=self.Forcefield.partial_charges
                )
                self.serenityff.top.make_ordered()
                self.top = self.serenityff.top

        elif self.Forcefield.name == "amberff_gaff" or self.Forcefield.name == "amberff":
            if self.in_mol2_file is None:
                raise TypeError("To use amberff_gaff, please provide a mol2 file")

            amber = amber2gromos(
                in_mol2_file=self.in_mol2_file,
                mol=self.mol,
                forcefield=self.Forcefield,
                gromosPP=self.gromosPP,
                work_folder=self.work_folder,
            )
            self.top = Top(amber.get_gromos_topology())
            self.cnf = Cnf(amber.get_gromos_coordinate_file())

        else:
            raise ValueError("I don't know this forcefield: " + self.Forcefield.name)

    def rdkit2GromosName(self) -> str:
        raise NotImplementedError("please find your own way to get the Gromos Name for your molecule.")

    def prepare_for_simulation(self, not_ligand_residues: List[str] = []):
        self.adapt_imd(not_ligand_residues=not_ligand_residues)

    def adapt_imd(self, not_ligand_residues: List[str] = []):
        # Get residues
        if (
            self.cnf._future_file
            and self.residue_list is None
            and self.solute_info is None
            and self.protein_info is None
            and self.non_ligand_info is None
        ):
            raise ValueError(
                "The residue_list, solute_info, protein_info adn non_ligand_info are required for automatic imd-adaptation."
            )
        else:
            if not self.cnf._future_file:
                cres, lig, prot, nonLig, solvent = self.cnf.get_system_information(
                    not_ligand_residues=not_ligand_residues
                )
                self.residue_list = cres
                self.solute_info = lig
                self.protein_info = prot
                self.non_ligand_info = nonLig
                self.solvent_info = solvent
        # System
        self.imd.SYSTEM.NPM = 1
        self.imd.SYSTEM.NSM = len(self.residue_list["SOLV"]) if ("SOLV" in self.residue_list) else 0

        # boundary condition:
        from pygromos.files.blocks.coord_blocks import Pbc

        # vacuum if no box or GENBOX-pbc == Vacuum
        if not self.cnf._future_file and (not hasattr(self.cnf, "GENBOX") or self.cnf.GENBOX.pbc == Pbc.vacuum):
            self.imd.BOUNDCOND.NTB = Pbc.vacuum.value
        elif not self.cnf._future_file and (not hasattr(self.cnf, "GENBOX") or self.cnf.GENBOX.pbc == Pbc.rectangular):
            self.imd.BOUNDCOND.NTB = Pbc.rectangular.value
            self.imd.BOUNDCOND.NDFMIN = 3

        # Energy and Force Group
        energy_groups = {}

        if self._single_energy_group:
            energy_groups = {
                self.solute_info.number_of_atoms
                + self.protein_info.number_of_atoms
                + self.non_ligand_info.number_of_atoms
                + self.solvent_info.number_of_atoms: 1
            }
        else:
            # solute
            if self.solute_info.number_of_atoms > 0:
                energy_groups.update({self.solute_info.positions[0]: self.solute_info.number_of_atoms})
            # protein
            if self.protein_info.number_of_atoms > 0:
                energy_groups.update({self.protein_info.start_position: self.protein_info.number_of_atoms})
            # ligand
            if self.non_ligand_info.number_of_atoms > 0:
                solv_add = self.non_ligand_info.number_of_atoms
            else:
                solv_add = 0
            # solvent
            if self.solvent_info.number_of_atoms > 0:
                max_key = max(energy_groups) + 1 if (len(energy_groups) > 0) else 1
                energy_groups.update({max_key: self.solvent_info.number_of_atoms + solv_add})

            # sort all entries in list
            last_atom_count = 0
            sorted_energy_groups = {}
            for ind, key in enumerate(sorted(energy_groups)):
                value = energy_groups[key] + last_atom_count
                sorted_energy_groups.update({1 + ind: value})
                last_atom_count = value

        # adapt energy groups in IMD with sorted list of energy groups created above
        self.imd.FORCE.adapt_energy_groups(energy_groups=sorted_energy_groups)

        # Multibath:
        if hasattr(self.imd, "MULTIBATH") and not getattr(self.imd, "MULTIBATH") is None:
            last_atoms_baths = {}
            if self._single_multibath:
                sorted_last_atoms_baths = {
                    self.solute_info.number_of_atoms
                    + self.protein_info.number_of_atoms
                    + self.non_ligand_info.number_of_atoms
                    + self.solvent_info.number_of_atoms: 1
                }
            else:
                if self.solute_info.number_of_atoms > 0:
                    last_atoms_baths.update({self.solute_info.positions[0]: self.solute_info.number_of_atoms})
                if self.protein_info.number_of_atoms > 0:
                    last_atoms_baths.update({self.protein_info.start_position: self.protein_info.number_of_atoms})
                if self.non_ligand_info.number_of_atoms > 0:
                    solv_add = self.non_ligand_info.number_of_atoms
                    # raise Exception("The imd adaptation for nonLigand res and multibath was not written yet!")
                    # TODO: Do something for non-Ligands better in future
                else:
                    solv_add = 0
                if self.solvent_info.number_of_atoms > 0:
                    max_key = max(last_atoms_baths) + 1 if (len(last_atoms_baths) > 0) else 1
                    last_atoms_baths.update({max_key: self.solvent_info.number_of_atoms + solv_add})

                last_atom_count = 0
                sorted_last_atoms_baths = {}
                for ind, key in enumerate(sorted(last_atoms_baths)):
                    value = last_atoms_baths[key] + last_atom_count
                    sorted_last_atoms_baths.update({value: 1 + ind})
                    last_atom_count = value

            self.imd.MULTIBATH.adapt_multibath(last_atoms_bath=sorted_last_atoms_baths)

        ff_name = self.Forcefield.name
        if ff_name == "openforcefield" or ff_name == "smirnoff" or ff_name == "off" or ff_name == "amberff_gaff":
            # adjust harmonic forces
            if hasattr(self.imd, "COVALENTFORM") and not getattr(self.imd, "COVALENTFORM") is None:
                if self.verbose:
                    print("Please make sure to use harmonic forces for simulations with OpenForceField torsions")
            else:
                setattr(self.imd, "COVALENTFORM", imd_blocks.COVALENTFORM(NTBBH=1, NTBAH=1, NTBDN=0))
            # adjust amberscale for LJ forces
            if hasattr(self.imd, "AMBER") and not getattr(self.imd, "AMBER") is None:
                if self.verbose:
                    print("Please make sure to use amber LJ forces for simulations with OpenForceField LJ parameters")
            else:
                setattr(self.imd, "AMBER", imd_blocks.AMBER(AMBER=1, AMBSCAL=1.2))

    def generate_posres(self, residues: list = [], keep_residues: bool = True, verbose: bool = False):
        self.posres = self.cnf.gen_possrespec(residues=residues, keep_residues=keep_residues, verbose=verbose)
        self.refpos = self.cnf.gen_refpos()

    """
        IO - Files:
    """

    def read_files(self, verbose: bool = False):
        for file_name in self.required_files:
            try:
                getattr(self, file_name).read_file()
            except FileExistsError:
                warnings.warn("did not find the required " + file_name + " found")

        for file_name in self.optional_files:
            try:
                getattr(self, file_name).read_file()
            except FileExistsError:
                if verbose:
                    warnings.warn("did not find the optional " + file_name + " found")

    def write_files(
        self,
        cnf: bool = False,
        imd: bool = False,
        top: bool = False,
        ptp: bool = False,
        disres: bool = False,
        posres: bool = False,
        refpos: bool = False,
        qmmm: bool = False,
        mol: bool = False,
        all: bool = True,
        verbose: bool = False,
    ):
        if all:
            control = {k.replace("_", ""): all for k in self._all_files_key}
        else:
            control = {
                "top": top,
                "imd": imd,
                "cnf": cnf,
                "ptp": ptp,
                "disres": disres,
                "posres": posres,
                "refpos": refpos,
                "qmmm": qmmm,
            }

        for file_name in control:
            if control[file_name] and hasattr(self, file_name) and (not getattr(self, file_name) is None):
                file_obj = getattr(self, file_name)
                if file_obj.path is None:
                    print("File " + str(file_name) + " is empty , can not be written!")
                elif file_obj._future_file:
                    print("File " + str(file_name) + " is promised , can not be written: " + str(file_obj.path))
                else:
                    if verbose:
                        print("Write out: " + str(file_name) + "\t" + file_obj.path)
                    file_obj.write(file_obj.path)
            else:
                if file_name in self.required_files:
                    warnings.warn("did not find the required " + file_name + " found")
                elif verbose:
                    warnings.warn("did not find the required " + file_name + " found")

        if mol:
            print(Chem.MolToMolBlock(self.mol), file=open(self._work_folder + "/" + self.name + ".mol", "w+"))

    def get_file_paths(self) -> Dict[str, str]:
        """
            get the paths of the files in a dict.
        Returns
        -------
        Dict[str, str]
            returns alle file paths, with attribute file name as key.
        """
        return {x: file_obj.path for x, file_obj in self.all_files.items()}

    """
        RDKIT Fun
    """

    def rdkitImport(self, inputMol: Chem.rdchem.Mol):
        self.mol = inputMol

    def rdkit2Gromos(self):
        # generate top
        self.top.add_block(
            blocktitle="TITLE",
            content=[
                "topology generated with PyGromos from RDKit molecule: "
                + str(Chem.MolToSmiles(self.mol))
                + "    "
                + str(self.name)
            ],
            verbose=True,
        )
        self.top.add_block(blocktitle="PHYSICALCONSTANTS", content=[""], verbose=True)
        self.top.add_block(blocktitle="TOPVERSION", content=[["2.0"]])

    """
    Serialize
    """

    def save(self, path: Union[str, io.FileIO] = None, safe: bool = True) -> str:
        """
        This method stores the Class as binary obj to a given path or fileBuffer.
        """
        safe_skip = False
        if isinstance(path, str):
            if os.path.exists(path) and safe:
                warnings.warn("FOUND ALREADY A FILE! SKIPPING!")
                safe_skip = True
            else:
                bufferdWriter = open(path, "wb")
        elif isinstance(path, io.BufferedWriter):
            bufferdWriter = path
            path = bufferdWriter.name
        else:
            raise IOError("Please give as parameter a path:str or a File Buffer. To " + str(self.__class__) + ".save")

        if not safe_skip:
            pickle.dump(obj=self, file=bufferdWriter)
            bufferdWriter.close()
            self._checkpoint_path = path
        return path

    @classmethod
    def load(cls, path: Union[str, io.FileIO] = None) -> object:
        """
        This method stores the Class as binary obj to a given path or fileBuffer.
        """
        if isinstance(path, str):
            bufferedReader = open(path, "rb")
        elif isinstance(path, io.BufferedReader):
            bufferedReader = path
        else:
            raise IOError("Please give as parameter a path:str or a File Buffer.")

        obj = pickle.load(file=bufferedReader)

        bufferedReader.close()
        if hasattr(obj, "cnf") and hasattr(obj.cnf, "POSITION"):
            (
                obj.residue_list,
                obj.solute_info,
                obj.protein_info,
                obj.non_ligand_info,
                obj.solvent_info,
            ) = obj._cnf.get_system_information()
        obj._checkpoint_path = path
        return obj

    """
    super privates - don't even read!
    """

    def __SystemConstructionAttributeFinder(self, func: callable) -> callable:
        """
            ** DECORATOR **

            This decorator trys to find input parameters of the function in the gromossystem and will automatically assign those to the function call!
            functional programming

        Parameters
        ----------
        func : callable

        Returns
        -------
        callable
            returns the wrapped function

        """

        @functools.wraps(func)
        def _findGromosSystemAttributes(*args, **kwargs):
            # print("attribute finder", func.__name__, args, kwargs)

            # collect input parameters present in system/ replace them with
            tmp_files = []
            for k in inspect.signature(func).parameters:
                attr_key = k.replace("in_", "").replace("_path", "")
                # print(attr_key)
                if "in" in k and "path" in k and attr_key in dir(self):
                    grom_obj = getattr(self, attr_key)

                    if isinstance(grom_obj, str):
                        kwargs.update({k: grom_obj})

                    elif hasattr(grom_obj, "path") and grom_obj.path is None:
                        tmp_file_path = self.work_folder + "/tmp_in_file." + grom_obj._gromos_file_ending
                        grom_obj.write(tmp_file_path)
                        kwargs.update({k: tmp_file_path})
                        tmp_files.append(tmp_file_path)
                    else:
                        grom_obj.write(grom_obj.path)  # make sure filestatus is good :)
                        kwargs.update({k: grom_obj.path})

            args = list(filter(lambda x: isinstance(x, self.gromosPP.__class__), args))

            # execute function
            # print("attibuteFinder 2:", func.__name__, args, kwargs)
            r = func(self.gromosPP, *args, **kwargs)

            # remove tmp_files
            [bash.remove_file(p) for p in tmp_files]

            return r

        # Override signature for usage in jupyter env or IDE
        sig = inspect.signature(func)
        red_params = []
        for key, par in sig.parameters.items():
            attr_key = key.replace("in_", "").replace("_path", "")
            if "in" in key and "path" in key and attr_key in dir(self):
                continue
            else:
                red_params.append(par)
        red_sig = sig.replace(parameters=red_params)
        _findGromosSystemAttributes.__signature__ = red_sig

        return _findGromosSystemAttributes

    def __SystemConstructionUpdater(self, func: callable) -> callable:
        """
            ** DECORATOR **
            This decorator trys to find output parameters of the function in the gromossystem and will automatically update the state of those attributes!
            functional programming

        Parameters
        ----------
        func: callable
            the function to be wrapped

        Returns
        -------
        func

        """

        @functools.wraps(func)
        def _updateGromosSystem(*args, **kwargs):
            # print("updater", func.__name__, args, kwargs)

            # collect out_paths
            update_dict = {}
            for k in inspect.signature(func).parameters:
                if "out" in k and "path" in k:
                    attr_key = k.replace("out_", "").replace("_path", "")
                    kwargs.update({k: self.work_folder + "/tmp_out_file." + attr_key})
                    update_dict.update({k: attr_key})

            # execute function
            # print("updater2", func.__name__, args, kwargs)
            r = func(*args, **kwargs)
            # print("updater3", func.__name__, args, kwargs)

            # update attribute states and remove tmp files.
            for k in update_dict:
                setattr(self, update_dict[k], kwargs[k])
                getattr(self, update_dict[k]).path = None
                bash.remove_file(kwargs[k])

            return r

        # Override signature for usage in jupyter env or IDE
        sig = inspect.signature(func)
        red_params = []
        for key, par in sig.parameters.items():
            if "out" in key and "path" in key:
                continue
            else:
                red_params.append(par)
        red_sig = sig.replace(parameters=red_params)
        _updateGromosSystem.__signature__ = red_sig

        return _updateGromosSystem

    def __ionDecorator(self, func: callable) -> callable:
        """
            ** DECORATOR **
            This Helper Decorator should be removed soon! it helps with gromosPP ion,
            to add the ion params to the topology. -> Convenience for tech debt

        Parameters
        ----------
        func: callable
            the function to be wrapped

        Returns
        -------
        func

        """

        @functools.wraps(func)
        def generate_ion_top(
            in_building_block_lib_path=Gromos54A7.mtb, in_parameter_lib_path=Gromos54A7.ifp, *args, **kwargs
        ):
            # execute function
            r = func(*args, **kwargs)
            top_cl = self.work_folder + "/aux_tmp.top"

            sequence = ""
            if "negative" in kwargs:
                nIons, ion = kwargs["negative"]
                sequence += (ion + " ") * nIons
            if "positive" in kwargs:
                nIons, ion = kwargs["positive"]
                sequence += (ion + " ") * nIons

            self._gromosPP.make_top(
                in_building_block_lib_path=in_building_block_lib_path,
                in_parameter_lib_path=in_parameter_lib_path,
                in_sequence=sequence,
                in_solvent="H2O",
                out_top_path=top_cl,
            )
            self.top += Top(top_cl)
            # bash.remove_file(top_cl)

            return r

        # Override signature for usage in jupyter env or IDE
        sig = inspect.signature(func)
        sig2 = inspect.signature(self._gromosPP.make_top)

        red_params = [sig2.parameters["in_building_block_lib_path"]]
        red_params.append(sig2.parameters["in_parameter_lib_path"])
        red_params.extend(list(sig.parameters.values()))

        red_sig = sig.replace(parameters=red_params)
        generate_ion_top.__signature__ = red_sig

        return generate_ion_top

    def __bind_gromosPPFuncs(self):
        if self._gromosPP is not None:
            func = [k for k in dir(self._gromosPP) if (not k.startswith("_") and k != "bin")]
            v = {
                f: self.__SystemConstructionUpdater(
                    self.__SystemConstructionAttributeFinder(getattr(self._gromosPP, f))
                )
                for f in func
            }
            # this is clunky and needs to be removed in future
            rewrap = self.__ionDecorator(v["ion"])
            v.update({"ion": rewrap})
            [exclude_pickle.update({f: None}) for f in func]
            self.__dict__.update(v)<|MERGE_RESOLUTION|>--- conflicted
+++ resolved
@@ -96,15 +96,9 @@
     _single_multibath: bool
     _single_energy_group: bool
 
-<<<<<<< HEAD
-    _gromos_noBinary_checks: bool = (
-        False  # if this class Variable is set to True, all binary checks will be removed from the systems.
-    )
-=======
     # if this class Variable is set to True, all binary checks will be removed from the systems.
     _gromos_noBinary_checks: bool = False
 
->>>>>>> b630debf
     _gromosPP_bin_dir: Union[None, str]
     _gromosXX_bin_dir: Union[None, str]
     _gromosPP: GromosPP
