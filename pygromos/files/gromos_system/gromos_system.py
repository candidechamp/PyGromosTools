"""
File:            gromos_system.py
Warnings:        this class is WIP!

Description:

This is a super class for the collection of all Gromos files used inside a project.
Bundle files with the system's topology, coordinates, input parameters, etc. and
start your simulations from here.

Author: Marc Lehner, Benjamin Ries, Felix Pultar
test
"""

# imports
import os
import copy
import inspect
import functools
import importlib
import warnings
from pygromos.data.ff import Gromos54A7
from typing import Dict, Union, List, Callable

from pygromos.files._basics._general_gromos_file import _general_gromos_file
from pygromos.files.blocks import imd_blocks
from pygromos.files.coord.refpos import Reference_Position
from pygromos.files.coord.posres import Position_Restraints

from pygromos.files.coord import cnf
from pygromos.files.coord.cnf import Cnf
from pygromos.files.qmmm.qmmm import QMMM
from pygromos.files.simulation_parameters.imd import Imd
from pygromos.files.topology.top import Top
from pygromos.files.topology.disres import Disres
from pygromos.files.topology.ptp import Pertubation_topology
from pygromos.files.gromos_system.ff.forcefield_system import forcefield_system

from pygromos.gromos import GromosXX, GromosPP, gromosXX
from pygromos.utils import bash, utils

import pickle, io

if importlib.util.find_spec("rdkit") != None:
    from rdkit import Chem
    from rdkit.Chem import AllChem

    has_rdkit = True
else:
    has_rdkit = False

<<<<<<< HEAD
=======
from pygromos.files.gromos_system.ff.amber2gromos import amber2gromos

>>>>>>> f72f0578
if importlib.util.find_spec("openff") != None:
    from openff.toolkit.topology import Molecule
    from pygromos.files.gromos_system.ff.openforcefield2gromos import openforcefield2gromos
    from pygromos.files.gromos_system.ff.serenityff.serenityff import serenityff

    has_openff = True
else:
    has_openff = False

skip = {
    "solute_info": cnf.solute_infos,
    "protein_info": cnf.protein_infos,
    "non_ligand_info": cnf.non_ligand_infos,
    "solvent_info": cnf.solvent_infos,
}


class Gromos_System:
    required_files = {"imd": Imd, "top": Top, "cnf": Cnf}
    optional_files = {
        "disres": Disres,
        "ptp": Pertubation_topology,
        "posres": Position_Restraints,
        "refpos": Reference_Position,
        "qmmm": QMMM,
    }

    residue_list: Dict
    solute_info: cnf.solute_infos
    protein_info: cnf.protein_infos
    non_ligand_info: cnf.non_ligand_infos
    solvent_info: cnf.solvent_infos
    checkpoint_path: str
    _future_promise: bool  # for interest if multiple jobs shall be chained.
    _future_promised_files: list

    _single_multibath: bool
    _single_energy_group: bool

    _gromosPP_bin_dir: Union[None, str]
    _gromosXX_bin_dir: Union[None, str]
    _gromosPP: GromosPP
    _gromosXX: GromosXX

    def __init__(
        self,
        work_folder: str,
        system_name: str,
<<<<<<< HEAD
=======
        rdkitMol: Chem.rdchem.Mol = None,
        in_mol2_file: str = None,
        readIn=True,
        Forcefield: forcefield_system = forcefield_system(),
        auto_convert: bool = False,
        adapt_imd_automatically: bool = True,
        verbose: bool = False,
>>>>>>> f72f0578
        in_smiles: str = None,
        in_top_path: str = None,
        in_cnf_path: str = None,
        in_imd_path: str = None,
        in_disres_path: str = None,
        in_ptp_path: str = None,
        in_posres_path: str = None,
        in_refpos_path: str = None,
        in_qmmm_path: str = None,
        in_gromosXX_bin_dir: str = None,
        in_gromosPP_bin_dir: str = None,
<<<<<<< HEAD
        rdkitMol: Chem.rdchem.Mol = None,
        readIn=True,
        Forcefield: forcefield_system = forcefield_system(),
        auto_convert: bool = False,
        adapt_imd_automatically: bool = True,
        verbose: bool = False,
=======
>>>>>>> f72f0578
    ):
        """
            The Gromos_System class is the central unit of PyGromosTools for files and states.
            With this class all files can be read-in or the files can be automatically generated from smiles.
            Additionally to that can all gromos++ functions be used from the Gromos System, so system generation can be easily accomplished.


        Parameters
        ----------
        work_folder : str
            This gives the initial working folder for the system.
        system_name : str
            the name of the system, also used as file prefix
        in_smiles : str, optional
            Molecule input SMILES for file generation, by default None
        in_top_path : str, optional
            input Gromos topology path (.top), by default None
        in_cnf_path : str, optional
            input Gromos coordinate path (.cnf), by default None
        in_imd_path : str, optional
            input Gromos simulation parameters path (.imd), by default None
        in_disres_path : str, optional
            input Gromos distance restraint path (.disres), by default None
        in_ptp_path : str, optional
            input pertubation file for free energy calculations (.ptp), by default None
        in_posres_path : str, optional
            input position restraints file (.por), by default None
        in_qmmm_path: str, optional
            qmmm parameter file (.qmmm), by default None
        in_refpos_path : str, optional
            input reference position file (.rpf), by default None
        in_gromosXX_bin_dir : str, optional
            path to the binary dir of GromosXX, by default None -> uses the set binaries in the PATH variable
        in_gromosPP_bin_dir : str, optional
            path to the binary dir of GromosPP, by default None -> uses the set binaries in the PATH variable
        rdkitMol : Chem.rdchem.Mol, optional
            input rdkit Molecule, by default None
        in_mol2_file : str, optional
            path to input mol2 file, by default None
        readIn : bool, optional
            readIn all provided files?, by default True
        Forcefield : forcefield_system, optional
            input PyGromos - forcefield Class , by default forcefield_system()
        auto_convert : bool, optional
            automatically convert rdkit MOL and smiles to gromos files, by default False
        adapt_imd_automatically : bool, optional
            adjust the input imd file to the GromosSystem, by default True
        verbose : bool, optional
            Stay a while and listen!, by default False

        Raises
        ------
        Warning
            Rises warning if files are not present.
        """

        self.hasData = False
        self._name = system_name
        self._work_folder = work_folder
        self.smiles = in_smiles
        self.Forcefield = Forcefield
        self.mol = Chem.Mol()
        self.in_mol2_file = in_mol2_file
        self.checkpoint_path = None
        self.adapt_imd_automatically = adapt_imd_automatically
        self.verbose = verbose

        self._single_multibath = False
        self._single_energy_group = False

        # use setter functions that perform additional sanity checks
        # and also set the correct directory paths
        self.gromosPP = in_gromosPP_bin_dir
        self.gromosXX = in_gromosXX_bin_dir

        # add functions of gromosPP to system
        self.__bind_gromosPPFuncs()

        ## For HPC-Queueing
        self._future_promise = False
        self._future_promised_files = []

<<<<<<< HEAD
        if (in_smiles == None and rdkitMol == None) or readIn == False:
=======
        if (in_smiles == None and rdkitMol == None and in_mol2_file == None) or readIn == False:
>>>>>>> f72f0578
            if verbose:
                warnings.warn("No data provided to gromos_system\nmanual work needed")

        # import files:
        file_mapping = {
            "imd": in_imd_path,
            "top": in_top_path,
            "ptp": in_ptp_path,
            "cnf": in_cnf_path,
            "disres": in_disres_path,
            "posres": in_posres_path,
            "refpos": in_refpos_path,
            "qmmm": in_qmmm_path,
        }
        self.parse_attribute_files(file_mapping, readIn=readIn, verbose=verbose)

        ##System Information:
        if not self._cnf._future_file:
            (
                self.residue_list,
                self.solute_info,
                self.protein_info,
                self.non_ligand_info,
                self.solvent_info,
            ) = self._cnf.get_system_information(not_ligand_residues=[])
        else:
            self.residue_list = None
            self.solute_info = None
            self.protein_info = None
            self.non_ligand_info = None

        # import molecule from smiles using rdkit
        if in_smiles:
            self.mol = Chem.MolFromSmiles(in_smiles)
            self.mol = Chem.AddHs(self.mol)
            AllChem.EmbedMolecule(self.mol)
            AllChem.UFFOptimizeMolecule(self.mol)
            self.hasData = True

        if in_mol2_file:
            self.mol = Chem.MolFromMol2File(in_mol2_file)
            self.hasData = True

        # import  molecule from RDKit
        if rdkitMol:
            self.mol = rdkitMol
            self.smiles = Chem.MolToSmiles(self.mol)
            self.hasData = True

        # automate all conversions for rdkit mols or mol2 if possible
        if auto_convert:
            if self.hasData:
                self.auto_convert()
            else:
                raise Warning("auto_convert active but no data provided -> auto_convert NOT done!")

        if in_cnf_path is None and type(self.mol) == Chem.rdchem.Mol and self.mol.GetNumAtoms() >= 1:
            self.cnf = Cnf(in_value=self.mol)
            # TODO: fix ugly workaround for cnf from rdkit with GROMOS FFs
            if self.Forcefield.name == "2016H66" or self.Forcefield.name == "54A7":
                if self.gromosPP is not None and bash.command_exists(self.gromosPP.bin + "/pdb2g96"):
                    try:
                        from pygromos.files.blocks.coord_blocks import atomP

                        new_pos = [
                            atomP(
                                xp=atom.xp,
                                yp=atom.yp,
                                zp=atom.zp,
                                resID=atom.resID,
                                atomType=atom.atomType + str(i + 1),
                                atomID=atom.atomID,
                                resName=self.Forcefield.mol_name,
                            )
                            for i, atom in enumerate(self.cnf.POSITION)
                        ]
                        self.cnf.POSITION = new_pos
                        self.cnf.write_pdb(self.work_folder + "/tmp.pdb")
                        self.pdb2gromos(self.work_folder + "/tmp.pdb")
                        self.add_hydrogens()
                    except:
                        raise Warning("Could not convert cnf from rdkit to gromos, will use rdkit cnf")

        # decide if the imd should be adapted (force groups etc.)
        # assert if the respective option is activated and cnf/imd files do actually exist
        if self.adapt_imd_automatically and not self._cnf._future_file and not self.imd._future_file:
            self.adapt_imd()

        # misc
        self._all_files_key = list(map(lambda x: "_" + x, self.required_files.keys()))
        self._all_files_key.extend(list(map(lambda x: "_" + x, self.optional_files.keys())))
        self._all_files = copy.copy(self.required_files)
        self._all_files.update(copy.copy(self.optional_files))

    def __str__(self) -> str:
        msg = "\n"
        msg += "GROMOS SYSTEM: " + self.name + "\n"
        msg += utils.spacer
        msg += "WORKDIR: " + self._work_folder + "\n"
        msg += "LAST CHECKPOINT: " + str(self.checkpoint_path) + "\n"
        msg += "\n"
        msg += "GromosXX_bin: " + str(self.gromosXX_bin_dir) + "\n"
        msg += "GromosPP_bin: " + str(self.gromosPP_bin_dir) + "\n"
        msg += (
            "FILES: \n\t" + "\n\t".join([str(key) + ": " + str(val) for key, val in self.all_file_paths.items()]) + "\n"
        )
        msg += "FUTURE PROMISE: " + str(self._future_promise) + "\n"
        if (
            hasattr(self, "solute_info")
            or hasattr(self, "protein_info")
            or hasattr(self, "non_ligand_info")
            or hasattr(self, "solvent_info")
        ):
            msg += "SYSTEM: \n"
            if (
                hasattr(self, "protein_info")
                and not self.protein_info is None
                and self.protein_info.number_of_residues > 0
            ):
                if hasattr(self, "protein_info") and not self.protein_info is None:
                    # +" resIDs: "+str(self.protein_info.residues[0])+"-"+str(self.protein_info.residues[-1])
                    msg += (
                        "\tPROTEIN:\t"
                        + str(self.protein_info.name)
                        + "  nresidues: "
                        + str(self.protein_info.number_of_residues)
                        + " natoms: "
                        + str(self.protein_info.number_of_atoms)
                        + "\n"
                    )
                if hasattr(self, "solute_info") and not self.solute_info is None:
                    msg += (
                        "\tLIGANDS:\t"
                        + str(self.solute_info.names)
                        + "  resID: "
                        + str(self.solute_info.positions)
                        + "  natoms: "
                        + str(self.solute_info.number_of_atoms)
                        + "\n"
                    )
                if hasattr(self, "non_ligand_info") and not self.non_ligand_info is None:
                    # +"  resID: "+str(self.non_ligand_info.positions)
                    msg += (
                        "\tNon-LIGANDS:\t"
                        + str(self.non_ligand_info.names)
                        + "  nmolecules: "
                        + str(self.non_ligand_info.number)
                        + "  natoms: "
                        + str(self.non_ligand_info.number_of_atoms)
                        + "\n"
                    )
                if hasattr(self, "solvent_info") and not self.solvent_info is None:
                    # " resIDs: "+str(self.solvent_info.positions[0])+"-"+str(self.solvent_info.positions[-1])+
                    msg += (
                        "\tSOLVENT:\t"
                        + str(self.solvent_info.name)
                        + "  nmolecules: "
                        + str(self.solvent_info.number)
                        + "  natoms: "
                        + str(self.solvent_info.number_of_atoms)
                        + "\n"
                    )
            else:
                if hasattr(self, "solute_info") and not self.solute_info is None:
                    msg += (
                        "\tSolute:\t"
                        + str(self.solute_info.names)
                        + "  resID: "
                        + str(self.solute_info.positions)
                        + "  natoms: "
                        + str(self.solute_info.number_of_atoms)
                        + "\n"
                    )
                if hasattr(self, "solvent_info") and not self.solvent_info is None:
                    # " resIDs: "+str(self.solvent_info.positions[0])+"-"+str(self.solvent_info.positions[-1])+
                    msg += (
                        "\tSOLVENT:\t"
                        + str(self.solvent_info.name)
                        + "  nmolecules: "
                        + str(self.solvent_info.number)
                        + "  natoms: "
                        + str(self.solvent_info.number_of_atoms)
                        + "\n"
                    )

        msg += "\n\n"
        return msg

    def __repr__(self) -> str:
        return str(self)

    def __getstate__(self):
        """
        preperation for pickling:
        remove the non trivial pickling parts
        """
        attribute_dict = self.__dict__
        new_dict = {}
        for key in attribute_dict.keys():
            if not isinstance(attribute_dict[key], Callable) and not key in skip:
                new_dict.update({key: attribute_dict[key]})
            elif not attribute_dict[key] is None and key in skip:
                new_dict.update({key: attribute_dict[key]._asdict()})
            else:
                new_dict.update({key: None})

        return new_dict

    def __setstate__(self, state):
        self.__dict__ = state
        for key in skip:
            if (key in self.__dict__) and not self.__dict__[key] is None:
                setattr(self, key, skip[key](**self.__dict__[key]))

        # misc
        self._all_files_key = list(map(lambda x: "_" + x, self.required_files.keys()))
        self._all_files_key.extend(list(map(lambda x: "_" + x, self.optional_files.keys())))
        self._all_files = copy.copy(self.required_files)
        self._all_files.update(copy.copy(self.optional_files))

        self._gromosPP = GromosPP(self._gromosPP_bin_dir)
        self._gromosXX = GromosXX(self._gromosXX_bin_dir)

        self.__bind_gromosPPFuncs()

        # are promised files now present?
        self._check_promises()

    def __deepcopy__(self, memo):
        copy_obj = self.__class__(system_name="Test", work_folder=self.work_folder, readIn=False, verbose=False)
        copy_obj.verbose = self.verbose
        copy_obj.__setstate__(copy.deepcopy(self.__getstate__()))
        return copy_obj

    def copy(self, no_traj: bool = True):
        return copy.deepcopy(self)

    def copy(self):
        return copy.deepcopy(self)

    """
        Properties
    """

    @property
    def work_folder(self) -> str:
        return self._work_folder

    @work_folder.setter
    def work_folder(self, work_folder: str):
        self._work_folder = work_folder
        self._update_all_file_paths()

    # Updates the work folder without updating all file paths
    def work_folder_no_update(self, work_folder: str):
        self._work_folder = work_folder

    @property
    def name(self) -> str:
        return self._name

    @name.setter
    def name(self, system_name: str):
        self._name = system_name

    @property
    def all_files(self) -> Dict[str, _general_gromos_file]:
        """

        Returns
        -------

        """
        self._all_files_key = list(self.required_files.keys())
        self._all_files_key.extend(list(self.optional_files.keys()))
        self._all_files = {
            key: getattr(self, key)
            for key in self._all_files_key
            if (hasattr(self, key) and (not getattr(self, key) is None))
        }
        return self._all_files

    @property
    def all_file_paths(self) -> Dict[str, str]:
        """

        Returns
        -------

        """
        self._all_files_key = list(self.required_files.keys())
        self._all_files_key.extend(list(self.optional_files.keys()))
        self._all_file_paths = {
            key: getattr(self, key).path
            for key in self._all_files_key
            if (hasattr(self, key) and (not getattr(self, key) is None))
        }
        return self._all_file_paths

    @property
    def top(self) -> Top:
        return self._top

    @top.setter
    def top(self, input_value: Union[str, Top]):
        if isinstance(input_value, str):
            if os.path.exists(input_value):
                self._top = Top(in_value=input_value)
            elif self._future_promise:
                self._top = Top(in_value=input_value, _future_file=self._future_promise)
                self._future_promised_files.append("top")
                self._future_promise = True

            else:
                raise FileNotFoundError("Could not find file: " + str(input_value))
        elif isinstance(input_value, Top):
            self._top = input_value
        else:
            raise ValueError("Could not parse input type: " + str(type(input_value)) + " " + str(input_value))

    @property
    def cnf(self) -> Cnf:
        return self._cnf

    @cnf.setter
    def cnf(self, input_value: Union[str, Cnf]):
        if isinstance(input_value, str):
            if os.path.exists(input_value):
                self._cnf = Cnf(in_value=input_value, _future_file=False)
                self.residue_list = self._cnf.get_residues()
                (
                    self.residue_list,
                    self.solute_info,
                    self.protein_info,
                    self.non_ligand_info,
                    self.solvent_info,
                ) = self._cnf.get_system_information(not_ligand_residues=[])

            elif self._future_promise:
                self._cnf = Cnf(in_value=input_value, _future_file=self._future_promise)
                self._future_promised_files.append("cnf")
                self._future_promise = True

            else:
                raise FileNotFoundError("Could not find file: " + str(input_value))
        elif isinstance(input_value, Cnf):
            self._cnf = input_value

        else:
            raise ValueError("Could not parse input type: " + str(type(input_value)) + " " + str(input_value))

    @property
    def imd(self) -> Imd:
        return self._imd

    @imd.setter
    def imd(self, input_value: Union[str, Imd]):
        # Make sure the new Imd (str or Imd object) is updated only if the option
        # has been enabled (adapt_imd_automatically) and actually has coordinates
        # data that could be used to adapt the imd
        is_adaptable = self.adapt_imd_automatically and not (
            self.cnf._future_file and (self.residue_list is None or self.solute_info is None)
        )
        if isinstance(input_value, str):
            if os.path.exists(input_value) or self._future_promise:
                self._imd = Imd(in_value=input_value)
                if is_adaptable:
                    self.adapt_imd()
            elif self._future_promise:
                self._imd = Imd(in_value=input_value, _future_file=self._future_promise)
                self._future_promised_files.append("imd")
                self._future_promise = True
            else:
                raise FileNotFoundError("Could not find file: " + str(input_value))
        elif isinstance(input_value, Imd):
            self._imd = input_value
            if is_adaptable:
                self.adapt_imd()
        elif input_value is None:
            self._imd = None
        else:
            raise ValueError("Could not parse input type: " + str(type(input_value)) + " " + str(input_value))

    @property
    def refpos(self) -> Reference_Position:
        return self._refpos

    @refpos.setter
    def refpos(self, input_value: Union[str, Reference_Position]):
        if isinstance(input_value, str):
            if os.path.exists(input_value) or self._future_promise:
                self._refpos = Reference_Position(in_value=input_value)
            elif self._future_promise:
                self._refpos = Reference_Position(in_value=input_value, _future_file=self._future_promise)
                self._future_promised_files.append("refpos")
            else:
                raise FileNotFoundError("Could not find file: " + str(input_value))
        elif isinstance(input_value, Reference_Position):
            self._refpos = input_value
        elif input_value is None:
            self._refpos = None
        else:
            raise ValueError("Could not parse input type: " + str(type(input_value)) + " " + str(input_value))

    @property
    def posres(self) -> Position_Restraints:
        return self._posres

    @posres.setter
    def posres(self, input_value: Union[str, Position_Restraints]):
        if isinstance(input_value, str):
            if os.path.exists(input_value) or self._future_promise:
                self._posres = Position_Restraints(in_value=input_value)
            elif self._future_promise:
                self._posres = Position_Restraints(in_value=input_value, _future_file=self._future_promise)
                self._future_promised_files.append("posres")
            else:
                raise FileNotFoundError("Could not find file: " + str(input_value))
        elif isinstance(input_value, Position_Restraints):
            self._posres = input_value
        elif input_value is None:
            self._posres = None
        else:
            raise ValueError("Could not parse input type: " + str(type(input_value)) + " " + str(input_value))

    @property
    def disres(self) -> Disres:
        return self._disres

    @disres.setter
    def disres(self, input_value: Union[str, Disres]):
        if isinstance(input_value, str):
            if os.path.exists(input_value):
                self._disres = Disres(in_value=input_value)
            else:
                raise FileNotFoundError("Could not find file: " + str(input_value))
        elif isinstance(input_value, Disres):
            self._disres = input_value
        else:
            raise ValueError("Could not parse input type: " + str(type(input_value)) + " " + str(input_value))

    @property
    def ptp(self) -> Pertubation_topology:
        return self._ptp

    @ptp.setter
    def ptp(self, input_value: Union[str, Pertubation_topology]):
        if isinstance(input_value, str):
            if os.path.exists(input_value):
                self._ptp = Pertubation_topology(in_value=input_value)
            else:
                raise FileNotFoundError("Could not find file: " + str(input_value))
        elif isinstance(input_value, Pertubation_topology):
            self._ptp = input_value
        else:
            raise ValueError("Could not parse input type: " + str(type(input_value)) + " " + str(input_value))

    @property
    def qmmm(self) -> QMMM:
        return self._qmmm

    @qmmm.setter
    def qmmm(self, input_value: Union[str, QMMM]):
        if isinstance(input_value, str):
            if os.path.exists(input_value) or self._future_promise:
                self._qmmm = QMMM(in_value=input_value)
            else:
                raise FileNotFoundError("Could not find file: " + str(input_value))
        elif isinstance(input_value, QMMM):
            self._qmmm = input_value
        elif input_value is None:
            self._qmmm = None
        else:
            raise ValueError("Could not parse input type: " + str(type(input_value)) + " " + str(input_value))

    @property
    def gromosXX_bin_dir(self) -> str:
        return self._gromosXX_bin_dir

    @gromosXX_bin_dir.setter
    def gromosXX_bin_dir(self, path: str):
<<<<<<< HEAD
        self.gromosXX.bin = path
        self._gromosXX_bin_dir = path
=======
        self.gromosXX = path
>>>>>>> f72f0578

    @property
    def gromosPP_bin_dir(self) -> str:
        return self._gromosPP_bin_dir

    @gromosPP_bin_dir.setter
    def gromosPP_bin_dir(self, path: str):
<<<<<<< HEAD
        self.gromosPP.bin = path
        self._gromosPP_bin_dir = path
=======
        self.gromosPP = path
>>>>>>> f72f0578

    @property
    def gromosXX(self) -> GromosXX:
        return self._gromosXX

    @gromosXX.setter
    def gromosXX(self, input_value: Union[str, GromosXX]):
<<<<<<< HEAD
        if isinstance(input_value, str) or input_value is None:
            self._gromosXX = GromosXX(gromosXX_bin_dir=input_value)
            self._gromosXX_bin_dir = input_value
        elif isinstance(input_value, GromosXX):
            self._gromosXX = input_value
            self._gromosXX_bin_dir = input_value.bin
=======
        if isinstance(input_value, str):
            # check if path to GromosXX binary is a valid directory and if md binary is present
            if bash.directory_exists(input_value) and bash.command_exists(f"{input_value}/md"):
                self._gromosXX = GromosXX(gromosXX_bin_dir=input_value)
                self._gromosXX_bin_dir = input_value
            else:
                raise FileNotFoundError(f"{str(input_value)} is not a valid directory.")
        elif isinstance(input_value, GromosXX):
            self._gromosXX = input_value
            self._gromosXX_bin_dir = input_value.bin
        elif input_value is None:
            self._gromosXX = None
            self._gromosXX_bin_dir = None
>>>>>>> f72f0578
        else:
            raise ValueError(f"Could not parse input type:  {str(type(input_value))} {str(input_value)}")

    @property
    def gromosPP(self) -> GromosPP:
        return self._gromosPP

    @gromosPP.setter
    def gromosPP(self, input_value: Union[str, GromosPP]):
<<<<<<< HEAD
        if isinstance(input_value, str) or input_value is None:
            self._gromosPP = GromosPP(gromosPP_bin_dir=input_value)
            self._gromosPP_bin_dir = input_value
        elif isinstance(input_value, GromosPP):
            self._gromosPP = input_value
            self._gromosPP_bin_dir = input_value.bin
        else:
            raise ValueError(f"Could not parse input type:  {str(type(input_value))} {str(input_value)}")
=======
        if isinstance(input_value, str):
            # check if path to GromosPP binaries is a valid directory and if at least one is present
            if bash.directory_exists(input_value) and bash.command_exists(f"{input_value}/make_top"):
                self._gromosPP = GromosPP(gromosPP_bin_dir=input_value)
                self._gromosPP_bin_dir = input_value
            else:
                raise FileNotFoundError(f"{str(input_value)} is not a valid directory.")
        elif isinstance(input_value, GromosPP):
            self._gromosPP = input_value
            self._gromosPP_bin_dir = input_value.bin
        elif input_value is None:
            self._gromosPP = None
            self._gromosPP_bin_dir = None
        else:
            raise ValueError("Could not parse input type: " + str(type(input_value)) + " " + str(input_value))
>>>>>>> f72f0578

    """
        Functions
    """

    """
    System generation
    """

    def get_script_generation_command(self, var_name: str = None, var_prefixes: str = "") -> str:
        if var_name is None:
            var_name = var_prefixes + self.__class__.__name__.lower()

        gen_cmd = "#Generate " + self.__class__.__name__ + "\n"
        gen_cmd += (
            "from "
            + self.__module__
            + " import "
            + self.__class__.__name__
            + " as "
            + self.__class__.__name__
            + "_obj"
            + "\n"
        )
        gen_cmd += (
            var_name
            + " = "
            + __class__.__name__
            + '_obj(work_folder="'
            + self.work_folder
            + '", system_name="'
            + self.name
            + '")\n'
        )

        for arg, path in self.all_file_paths.items():
            gen_cmd += str(var_name) + "." + str(arg) + ' = "' + str(path) + '"\n'
        gen_cmd += "\n"

        return gen_cmd

    def parse_attribute_files(self, file_mapping: Dict[str, str], readIn: bool = True, verbose: bool = False):
        """
            This function sets dynamically builds the output folder, the file objs of this class and checks their dependencies.

        Parameters
        ----------
        file_mapping: Dict[str, Union[str, None]]
            attribute name: input path

        Returns
        -------

        """
        # File/Folder Attribute managment
        check_file_paths = []

        ##Check if system folder is present
        if not os.path.exists(self._work_folder):
            bash.make_folder(self._work_folder)
        check_file_paths.append(self._work_folder)

        ## Check if file- paths are valid
        all_files = {key: val for key, val in self.required_files.items()}
        all_files.update(self.optional_files)
        [check_file_paths.append(x) for k, x in file_mapping.items() if (not x is None)]
        if len(check_file_paths) > 0:
            bash.check_path_dependencies(check_file_paths, verbose=verbose)

        # SET Attribute-FILES
        for attribute_name, file_path in file_mapping.items():
            if readIn and not file_path is None:
                if verbose:
                    print("Parsing File: ", attribute_name)
                obj = all_files[attribute_name](file_path)
            elif attribute_name in self.required_files:
                if verbose:
                    print("Generate Empty: ", attribute_name)
                obj = all_files[attribute_name](None, _future_file=True)
                obj.path = file_path
                if not file_path is None:
                    self._future_promise = True
                    self._future_promised_files.append(attribute_name)
            else:
                obj = None
            setattr(self, "_" + attribute_name, obj)

        # if read in of files - try to adapt the imd file necessaries

    def _update_all_file_paths(self):
        for file_name in self._all_files_key:
            if hasattr(self, file_name) and not getattr(self, file_name) is None:
                file_obj = getattr(
                    self,
                    file_name,
                )
                if file_obj._future_file:
                    if self.verbose or True:
                        warnings.warn("Did not change file path as its only promised " + str(file_obj.path))
                else:
                    file_obj.path = (
                        self._work_folder + "/" + self.name + "." + getattr(self, file_name)._gromos_file_ending
                    )

    def rebase_files(self):
        if not os.path.exists(self.work_folder) and os.path.exists(os.path.dirname(self.work_folder)):
            bash.make_folder(self.work_folder)

        self._update_all_file_paths()
        self.write_files()

    def _check_promises(self):
        # misc
        self._all_files_key = list(map(lambda x: "_" + x, self.required_files.keys()))
        self._all_files_key.extend(list(map(lambda x: "_" + x, self.optional_files.keys())))

        for promised_file_key in self._future_promised_files:
            promised_file = getattr(self, promised_file_key)
            if os.path.exists(promised_file.path):
                if self.verbose:
                    print("READING FILE")
                setattr(self, "_" + promised_file_key, self._all_files[promised_file_key](promised_file.path))
                self._future_promised_files.remove(promised_file_key)
            else:
                warnings.warn("Promised file was not found: " + promised_file_key)
        if len(self._future_promised_files) == 0:
            self._future_promise = False

    def auto_convert(self):
        # create topology
        if self.Forcefield.name == "2016H66" or self.Forcefield.name == "54A7":
            # set parameters for make_top
            out = self.work_folder + "/make_top.top"
            mtb_temp = self.Forcefield.mtb_path
            if hasattr(self.Forcefield, "mtb_orga_path"):
                mtb_temp += " " + self.Forcefield.mtb_orga_path
            ifp_temp = self.Forcefield.path
            if self.Forcefield.mol_name is None:
                name = self.rdkit2GromosName()
            else:
                name = self.Forcefield.mol_name
            # make top
            if bash.command_exists(f"{self.gromosPP_bin_dir}/make_top"):
                self.gromosPP.make_top(
                    out_top_path=out,
                    in_building_block_lib_path=mtb_temp,
                    in_parameter_lib_path=ifp_temp,
                    in_sequence=name,
                )
                self.top = Top(in_value=out)
            else:
                warnings.warn(
                    "could not find a gromosPP version. Please provide a valid version for Gromos auto system generation"
                )

        elif (
            self.Forcefield.name == "smirnoff"
            or self.Forcefield.name == "off"
            or self.Forcefield.name == "openforcefield"
        ):
            if not has_openff:
                raise ImportError(
                    "Could not import smirnoff FF as openFF toolkit was missing! "
                    "Please install the package for this feature!"
                )
            else:
                self.top = openforcefield2gromos(
                    Molecule.from_rdkit(self.mol), self.top, forcefield=self.Forcefield
                ).convert_return()
        elif self.Forcefield.name == "serenityff" or self.Forcefield.name == "sff":
            if not has_openff:
                raise ImportError(
                    "Could not import smirnoff FF as openFF toolkit was missing! "
                    "Please install the package for this feature!"
                )
            else:
                self.serenityff = serenityff(mol=self.mol, forcefield=self.Forcefield, top=self.top)
                self.serenityff.create_top(
                    C12_input=self.Forcefield.C12_input, partial_charges=self.Forcefield.partial_charges
                )
                self.serenityff.top.make_ordered()
                self.top = self.serenityff.top

        elif self.Forcefield.name == "amberff_gaff" or self.Forcefield.name == "amberff":
            if self.in_mol2_file == None:
                raise TypeError("To use amberff_gaff, please provide a mol2 file")

            amber = amber2gromos(
                in_mol2_file=self.in_mol2_file,
                mol=self.mol,
                forcefield=self.Forcefield,
                gromosPP=self.gromosPP,
                work_folder=self.work_folder,
            )
            self.top = Top(amber.get_gromos_topology())
            self.cnf = Cnf(amber.get_gromos_coordinate_file())

        else:
            raise ValueError("I don't know this forcefield: " + self.Forcefield.name)

    def rdkit2GromosName(self) -> str:
        raise NotImplementedError("please find your own way to get the Gromos Name for your molecule.")

    def prepare_for_simulation(self, not_ligand_residues: List[str] = []):
        self.adapt_imd(not_ligand_residues=not_ligand_residues)

    def adapt_imd(self, not_ligand_residues: List[str] = []):
        # Get residues
        if (
            self.cnf._future_file
            and self.residue_list is None
            and self.solute_info is None
            and self.protein_info is None
            and self.non_ligand_info is None
        ):
            raise ValueError(
                "The residue_list, solute_info, protein_info adn non_ligand_info are required for automatic imd-adaptation."
            )
        else:
            if not self.cnf._future_file:
                cres, lig, prot, nonLig, solvent = self.cnf.get_system_information(
                    not_ligand_residues=not_ligand_residues
                )
                self.residue_list = cres
                self.solute_info = lig
                self.protein_info = prot
                self.non_ligand_info = nonLig
                self.solvent_info = solvent
        ##System
        self.imd.SYSTEM.NPM = 1
        self.imd.SYSTEM.NSM = len(self.residue_list["SOLV"]) if ("SOLV" in self.residue_list) else 0

        # boundary condition:
        from pygromos.files.blocks.coord_blocks import Pbc

        ##vacuum if no box or GENBOX-pbc == Vacuum
        if not self.cnf._future_file and (not hasattr(self.cnf, "GENBOX") or self.cnf.GENBOX.pbc == Pbc.vacuum):
            self.imd.BOUNDCOND.NTB = Pbc.vacuum.value
        elif not self.cnf._future_file and (not hasattr(self.cnf, "GENBOX") or self.cnf.GENBOX.pbc == Pbc.rectangular):
            self.imd.BOUNDCOND.NTB = Pbc.rectangular.value
            self.imd.BOUNDCOND.NDFMIN = 3

        ##Energy and Force Group
        energy_groups = {}

        if self._single_energy_group:
            energy_groups = {
                self.solute_info.number_of_atoms
                + self.protein_info.number_of_atoms
                + self.non_ligand_info.number_of_atoms
                + self.solvent_info.number_of_atoms: 1
            }
        else:
            # solute
            if self.solute_info.number_of_atoms > 0:
                energy_groups.update({self.solute_info.positions[0]: self.solute_info.number_of_atoms})
            # protein
            if self.protein_info.number_of_atoms > 0:
                energy_groups.update({self.protein_info.start_position: self.protein_info.number_of_atoms})
            # ligand
            if self.non_ligand_info.number_of_atoms > 0:
                solv_add = self.non_ligand_info.number_of_atoms
            else:
                solv_add = 0
            # solvent
            if self.solvent_info.number_of_atoms > 0:
                max_key = max(energy_groups) + 1 if (len(energy_groups) > 0) else 1
                energy_groups.update({max_key: self.solvent_info.number_of_atoms + solv_add})

            # sort all entries in list
            last_atom_count = 0
            sorted_energy_groups = {}
            for ind, key in enumerate(sorted(energy_groups)):
                value = energy_groups[key] + last_atom_count
                sorted_energy_groups.update({1 + ind: value})
                last_atom_count = value

        # adapt energy groups in IMD with sorted list of energy groups created above
        self.imd.FORCE.adapt_energy_groups(energy_groups=sorted_energy_groups)

        ##Multibath:
        if hasattr(self.imd, "MULTIBATH") and not getattr(self.imd, "MULTIBATH") is None:
            last_atoms_baths = {}
            if self._single_multibath:
                sorted_last_atoms_baths = {
                    self.solute_info.number_of_atoms
                    + self.protein_info.number_of_atoms
                    + self.non_ligand_info.number_of_atoms
                    + self.solvent_info.number_of_atoms: 1
                }
            else:
                if self.solute_info.number_of_atoms > 0:
                    last_atoms_baths.update({self.solute_info.positions[0]: self.solute_info.number_of_atoms})
                if self.protein_info.number_of_atoms > 0:
                    last_atoms_baths.update({self.protein_info.start_position: self.protein_info.number_of_atoms})
                if self.non_ligand_info.number_of_atoms > 0:
                    solv_add = self.non_ligand_info.number_of_atoms
                    # raise Exception("The imd adaptation for nonLigand res and multibath was not written yet!")
                    # TODO: Do something for non-Ligands better in future
                else:
                    solv_add = 0
                if self.solvent_info.number_of_atoms > 0:
                    max_key = max(last_atoms_baths) + 1 if (len(last_atoms_baths) > 0) else 1
                    last_atoms_baths.update({max_key: self.solvent_info.number_of_atoms + solv_add})

                last_atom_count = 0
                sorted_last_atoms_baths = {}
                for ind, key in enumerate(sorted(last_atoms_baths)):
                    value = last_atoms_baths[key] + last_atom_count
                    sorted_last_atoms_baths.update({value: 1 + ind})
                    last_atom_count = value

            self.imd.MULTIBATH.adapt_multibath(last_atoms_bath=sorted_last_atoms_baths)

        ff_name = self.Forcefield.name
<<<<<<< HEAD
        if ff_name == "openforcefield" or ff_name == "smirnoff" or ff_name == "off":
=======
        if ff_name == "openforcefield" or ff_name == "smirnoff" or ff_name == "off" or ff_name == "amberff_gaff":
>>>>>>> f72f0578
            # adjust harmonic forces
            if hasattr(self.imd, "COVALENTFORM") and not getattr(self.imd, "COVALENTFORM") is None:
                if self.verbose:
                    print("Please make sure to use harmonic forces for simulations with OpenForceField torsions")
            else:
                setattr(self.imd, "COVALENTFORM", imd_blocks.COVALENTFORM(NTBBH=1, NTBAH=1, NTBDN=0))
            # adjust amberscale for LJ forces
            if hasattr(self.imd, "AMBER") and not getattr(self.imd, "AMBER") is None:
                if self.verbose:
                    print("Please make sure to use amber LJ forces for simulations with OpenForceField LJ parameters")
            else:
                setattr(self.imd, "AMBER", imd_blocks.AMBER(AMBER=1, AMBSCAL=1.2))

    def generate_posres(self, residues: list = [], keep_residues: bool = True, verbose: bool = False):
        self.posres = self.cnf.gen_possrespec(residues=residues, keep_residues=keep_residues, verbose=verbose)
        self.refpos = self.cnf.gen_refpos()

    """
        IO - Files:
    """

    def read_files(self, verbose: bool = False):
        for file_name in self.required_files:
            try:
                getattr(self, file_name).read_file()
            except:
                warnings.warn("did not find the required " + file_name + " found")

        for file_name in self.optional_files:
            try:
                getattr(self, file_name).read_file()
            except:
                if verbose:
                    warnings.warn("did not find the optional " + file_name + " found")

    def write_files(
        self,
        cnf: bool = False,
        imd: bool = False,
        top: bool = False,
        ptp: bool = False,
        disres: bool = False,
        posres: bool = False,
        refpos: bool = False,
        qmmm: bool = False,
        mol: bool = False,
        all: bool = True,
        verbose: bool = False,
    ):
        if all:
            control = {k.replace("_", ""): all for k in self._all_files_key}
        else:
            control = {
                "top": top,
                "imd": imd,
                "cnf": cnf,
                "ptp": ptp,
                "disres": disres,
                "posres": posres,
                "refpos": refpos,
                "qmmm": qmmm,
            }

        for file_name in control:
            if control[file_name] and hasattr(self, file_name) and (not getattr(self, file_name) is None):
                file_obj = getattr(self, file_name)
                if file_obj.path is None:
                    print("File " + str(file_name) + " is empty , can not be written!")
                elif file_obj._future_file:
                    print("File " + str(file_name) + " is promised , can not be written: " + str(file_obj.path))
                else:
                    if verbose:
                        print("Write out: " + str(file_name) + "\t" + file_obj.path)
                    file_obj.write(file_obj.path)
            else:
                if file_name in self.required_files:
                    warnings.warn("did not find the required " + file_name + " found")
                elif verbose:
                    warnings.warn("did not find the required " + file_name + " found")

        if mol:
            print(Chem.MolToMolBlock(self.mol), file=open(self._work_folder + "/" + self.name + ".mol", "w+"))

    def get_file_paths(self) -> Dict[str, str]:
        """
            get the paths of the files in a dict.
        Returns
        -------
        Dict[str, str]
            returns alle file paths, with attribute file name as key.
        """
        return {x: file_obj.path for x, file_obj in self.all_files.items()}

    """
        RDKIT Fun
    """

    def rdkitImport(self, inputMol: Chem.rdchem.Mol):
        self.mol = inputMol

    def rdkit2Gromos(self):
        # generate top
        self.top.add_block(
            blocktitle="TITLE",
            content=[
                "topology generated with PyGromos from RDKit molecule: "
                + str(Chem.MolToSmiles(self.mol))
                + "    "
                + str(self.name)
            ],
            verbose=True,
        )
        self.top.add_block(blocktitle="PHYSICALCONSTANTS", content=[""], verbose=True)
        self.top.add_block(blocktitle="TOPVERSION", content=[["2.0"]])

    """
    Serialize
    """

    def save(self, path: Union[str, io.FileIO] = None, safe: bool = True) -> str:
        """
        This method stores the Class as binary obj to a given path or fileBuffer.
        """
        safe_skip = False
        if isinstance(path, str):
            if os.path.exists(path) and safe:
                warnings.warn("FOUND ALREADY A FILE! SKIPPING!")
                safe_skip = True
            else:
                bufferdWriter = open(path, "wb")
        elif isinstance(path, io.BufferedWriter):
            bufferdWriter = path
            path = bufferdWriter.name
        else:
            raise IOError("Please give as parameter a path:str or a File Buffer. To " + str(self.__class__) + ".save")

        if not safe_skip:
            pickle.dump(obj=self, file=bufferdWriter)
            bufferdWriter.close()
            self.checkpoint_path = path
        return path

    @classmethod
    def load(cls, path: Union[str, io.FileIO] = None) -> object:
        """
        This method stores the Class as binary obj to a given path or fileBuffer.
        """
        if isinstance(path, str):
            bufferedReader = open(path, "rb")
        elif isinstance(path, io.BufferedReader):
            bufferedReader = path
        else:
            raise IOError("Please give as parameter a path:str or a File Buffer.")

        obj = pickle.load(file=bufferedReader)

        bufferedReader.close()
        if hasattr(obj, "cnf") and hasattr(obj.cnf, "POSITION"):
            (
                obj.residue_list,
                obj.solute_info,
                obj.protein_info,
                obj.non_ligand_info,
                obj.solvent_info,
            ) = obj._cnf.get_system_information()
        obj.checkpoint_path = path
        return obj

    """
    super privates - don't even read!
    """

    def __SystemConstructionAttributeFinder(self, func: callable) -> callable:
        """
            ** DECORATOR **

            This decorator trys to find input parameters of the function in the gromossystem and will automatically assign those to the function call!
            functional programming

        Parameters
        ----------
        func : callable

        Returns
        -------
        callable
            returns the wrapped function

        """

        @functools.wraps(func)
        def findGromosSystemAttributes(*args, **kwargs):
            # print(func.__name__, args, kwargs)

            # collect input parameters present in system/ replace them with
            tmp_files = []
            for k in inspect.signature(func).parameters:
                attr_key = k.replace("in_", "").replace("_path", "")
                # print(attr_key)
                if "in" in k and "path" in k and attr_key in dir(self):
                    grom_obj = getattr(self, attr_key)

                    if isinstance(grom_obj, str):
                        kwargs.update({k: grom_obj})

                    elif hasattr(grom_obj, "path") and grom_obj.path is None:
                        tmp_file_path = self.work_folder + "/tmp_in_file." + grom_obj._gromos_file_ending
                        grom_obj.write(tmp_file_path)
                        kwargs.update({k: tmp_file_path})
                        tmp_files.append(tmp_file_path)
                    else:
                        grom_obj.write(grom_obj.path)  # make sure filestatus is good :)
                        kwargs.update({k: grom_obj.path})

            # execute function
            r = func(*args, **kwargs)

            # remove tmp_files
            [bash.remove_file(p) for p in tmp_files]

            return r

        # Override signature for usage in jupyter env or IDE
        sig = inspect.signature(func)
        red_params = []
        for key, par in sig.parameters.items():
            attr_key = key.replace("in_", "").replace("_path", "")
            if "in" in key and "path" in key and attr_key in dir(self):
                continue
            else:
                red_params.append(par)
        red_sig = sig.replace(parameters=red_params)
        findGromosSystemAttributes.__signature__ = red_sig

        return findGromosSystemAttributes

    def __SystemConstructionUpdater(self, func: callable) -> callable:
        """
            ** DECORATOR **
            This decorator trys to find output parameters of the function in the gromossystem and will automatically update the state of those attributes!
            functional programming

        Parameters
        ----------
        func: callable
            the function to be wrapped

        Returns
        -------
        func

        """

        @functools.wraps(func)
        def updateGromosSystem(*args, **kwargs):
            # rint(func.__name__, args, kwargs)

            # collect out_paths
            update_dict = {}
            for k in inspect.signature(func).parameters:
                if "out" in k and "path" in k:
                    attr_key = k.replace("out_", "").replace("_path", "")
                    kwargs.update({k: self.work_folder + "/tmp_out_file." + attr_key})
                    update_dict.update({k: attr_key})

            # execute function
            r = func(*args, **kwargs)

            # update attribute states and remove tmp files.
            for k in update_dict:
                setattr(self, update_dict[k], kwargs[k])
                getattr(self, update_dict[k]).path = None
                bash.remove_file(kwargs[k])

            return r

        # Override signature for usage in jupyter env or IDE
        sig = inspect.signature(func)
        red_params = []
        for key, par in sig.parameters.items():
            if "out" in key and "path" in key:
                continue
            else:
                red_params.append(par)
        red_sig = sig.replace(parameters=red_params)
        updateGromosSystem.__signature__ = red_sig

        return updateGromosSystem

    def __ionDecorator(self, func: callable) -> callable:
        """
            ** DECORATOR **
            This Helper Decorator should be removed soon! it helps with gromosPP ion,
            to add the ion params to the topology. -> Convenience for tech debt

        Parameters
        ----------
        func: callable
            the function to be wrapped

        Returns
        -------
        func

        """

        @functools.wraps(func)
        def generate_ion_top(
            in_building_block_lib_path=Gromos54A7.mtb, in_parameter_lib_path=Gromos54A7.ifp, *args, **kwargs
        ):
            # execute function
            r = func(*args, **kwargs)
            top_cl = self.work_folder + "/aux_tmp.top"

            sequence = ""
            if "negative" in kwargs:
                nIons, ion = kwargs["negative"]
                sequence += (ion + " ") * nIons
            if "positive" in kwargs:
                nIons, ion = kwargs["positive"]
                sequence += (ion + " ") * nIons

            self._gromosPP.make_top(
                in_building_block_lib_path=in_building_block_lib_path,
                in_parameter_lib_path=in_parameter_lib_path,
                in_sequence=sequence,
                in_solvent="H2O",
                out_top_path=top_cl,
            )
            self.top += Top(top_cl)
            bash.remove_file(top_cl)

            return r

        # Override signature for usage in jupyter env or IDE
        sig = inspect.signature(func)
        sig2 = inspect.signature(self._gromosPP.make_top)

        red_params = [sig2.parameters["in_building_block_lib_path"]]
        red_params.append(sig2.parameters["in_parameter_lib_path"])
        red_params.extend(list(sig.parameters.values()))

        red_sig = sig.replace(parameters=red_params)
        generate_ion_top.__signature__ = red_sig

        return generate_ion_top

    def __bind_gromosPPFuncs(self):
        if not self._gromosPP is None:
            func = [k for k in dir(self._gromosPP) if (not k.startswith("_") and k != "bin")]
            v = {
                f: self.__SystemConstructionUpdater(
                    self.__SystemConstructionAttributeFinder(getattr(self._gromosPP, f))
                )
                for f in func
            }
            # this is clunky and needs to be removed in future
            rewrap = self.__ionDecorator(v["ion"])
            v.update({"ion": rewrap})

            self.__dict__.update(v)<|MERGE_RESOLUTION|>--- conflicted
+++ resolved
@@ -49,11 +49,9 @@
 else:
     has_rdkit = False
 
-<<<<<<< HEAD
-=======
+
 from pygromos.files.gromos_system.ff.amber2gromos import amber2gromos
 
->>>>>>> f72f0578
 if importlib.util.find_spec("openff") != None:
     from openff.toolkit.topology import Molecule
     from pygromos.files.gromos_system.ff.openforcefield2gromos import openforcefield2gromos
@@ -102,8 +100,6 @@
         self,
         work_folder: str,
         system_name: str,
-<<<<<<< HEAD
-=======
         rdkitMol: Chem.rdchem.Mol = None,
         in_mol2_file: str = None,
         readIn=True,
@@ -111,7 +107,6 @@
         auto_convert: bool = False,
         adapt_imd_automatically: bool = True,
         verbose: bool = False,
->>>>>>> f72f0578
         in_smiles: str = None,
         in_top_path: str = None,
         in_cnf_path: str = None,
@@ -123,15 +118,6 @@
         in_qmmm_path: str = None,
         in_gromosXX_bin_dir: str = None,
         in_gromosPP_bin_dir: str = None,
-<<<<<<< HEAD
-        rdkitMol: Chem.rdchem.Mol = None,
-        readIn=True,
-        Forcefield: forcefield_system = forcefield_system(),
-        auto_convert: bool = False,
-        adapt_imd_automatically: bool = True,
-        verbose: bool = False,
-=======
->>>>>>> f72f0578
     ):
         """
             The Gromos_System class is the central unit of PyGromosTools for files and states.
@@ -214,11 +200,8 @@
         self._future_promise = False
         self._future_promised_files = []
 
-<<<<<<< HEAD
-        if (in_smiles == None and rdkitMol == None) or readIn == False:
-=======
+
         if (in_smiles == None and rdkitMol == None and in_mol2_file == None) or readIn == False:
->>>>>>> f72f0578
             if verbose:
                 warnings.warn("No data provided to gromos_system\nmanual work needed")
 
@@ -700,12 +683,8 @@
 
     @gromosXX_bin_dir.setter
     def gromosXX_bin_dir(self, path: str):
-<<<<<<< HEAD
         self.gromosXX.bin = path
         self._gromosXX_bin_dir = path
-=======
-        self.gromosXX = path
->>>>>>> f72f0578
 
     @property
     def gromosPP_bin_dir(self) -> str:
@@ -713,12 +692,8 @@
 
     @gromosPP_bin_dir.setter
     def gromosPP_bin_dir(self, path: str):
-<<<<<<< HEAD
         self.gromosPP.bin = path
         self._gromosPP_bin_dir = path
-=======
-        self.gromosPP = path
->>>>>>> f72f0578
 
     @property
     def gromosXX(self) -> GromosXX:
@@ -726,28 +701,13 @@
 
     @gromosXX.setter
     def gromosXX(self, input_value: Union[str, GromosXX]):
-<<<<<<< HEAD
         if isinstance(input_value, str) or input_value is None:
             self._gromosXX = GromosXX(gromosXX_bin_dir=input_value)
             self._gromosXX_bin_dir = input_value
         elif isinstance(input_value, GromosXX):
             self._gromosXX = input_value
             self._gromosXX_bin_dir = input_value.bin
-=======
-        if isinstance(input_value, str):
-            # check if path to GromosXX binary is a valid directory and if md binary is present
-            if bash.directory_exists(input_value) and bash.command_exists(f"{input_value}/md"):
-                self._gromosXX = GromosXX(gromosXX_bin_dir=input_value)
-                self._gromosXX_bin_dir = input_value
-            else:
-                raise FileNotFoundError(f"{str(input_value)} is not a valid directory.")
-        elif isinstance(input_value, GromosXX):
-            self._gromosXX = input_value
-            self._gromosXX_bin_dir = input_value.bin
-        elif input_value is None:
-            self._gromosXX = None
-            self._gromosXX_bin_dir = None
->>>>>>> f72f0578
+
         else:
             raise ValueError(f"Could not parse input type:  {str(type(input_value))} {str(input_value)}")
 
@@ -757,8 +717,7 @@
 
     @gromosPP.setter
     def gromosPP(self, input_value: Union[str, GromosPP]):
-<<<<<<< HEAD
-        if isinstance(input_value, str) or input_value is None:
+      if isinstance(input_value, str) or input_value is None:
             self._gromosPP = GromosPP(gromosPP_bin_dir=input_value)
             self._gromosPP_bin_dir = input_value
         elif isinstance(input_value, GromosPP):
@@ -766,23 +725,7 @@
             self._gromosPP_bin_dir = input_value.bin
         else:
             raise ValueError(f"Could not parse input type:  {str(type(input_value))} {str(input_value)}")
-=======
-        if isinstance(input_value, str):
-            # check if path to GromosPP binaries is a valid directory and if at least one is present
-            if bash.directory_exists(input_value) and bash.command_exists(f"{input_value}/make_top"):
-                self._gromosPP = GromosPP(gromosPP_bin_dir=input_value)
-                self._gromosPP_bin_dir = input_value
-            else:
-                raise FileNotFoundError(f"{str(input_value)} is not a valid directory.")
-        elif isinstance(input_value, GromosPP):
-            self._gromosPP = input_value
-            self._gromosPP_bin_dir = input_value.bin
-        elif input_value is None:
-            self._gromosPP = None
-            self._gromosPP_bin_dir = None
-        else:
-            raise ValueError("Could not parse input type: " + str(type(input_value)) + " " + str(input_value))
->>>>>>> f72f0578
+
 
     """
         Functions
@@ -1098,11 +1041,7 @@
             self.imd.MULTIBATH.adapt_multibath(last_atoms_bath=sorted_last_atoms_baths)
 
         ff_name = self.Forcefield.name
-<<<<<<< HEAD
-        if ff_name == "openforcefield" or ff_name == "smirnoff" or ff_name == "off":
-=======
         if ff_name == "openforcefield" or ff_name == "smirnoff" or ff_name == "off" or ff_name == "amberff_gaff":
->>>>>>> f72f0578
             # adjust harmonic forces
             if hasattr(self.imd, "COVALENTFORM") and not getattr(self.imd, "COVALENTFORM") is None:
                 if self.verbose:
