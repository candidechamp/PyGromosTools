"""
FUNCTIONLIB:            gromos baseclasses for files
Description:
    this file is giving base_classes
Author: Benjamin Schroeder
"""
import os
import copy
import inspect
import warnings
from typing import List, Dict, Callable

from pygromos.files.blocks import all_blocks


##file class
class _general_gromos_file:
    """_general_gromos_file
    This class is the generic gromos class, that takes care of all common gromos file featuers.
    """

    _orig_file_path: str
    path: str
    _required_blocks = ["TITLE"]
    _blocksset_names: List[str]

    _gromos_file_ending: str
    # private
    _blocks: Dict[str, all_blocks._generic_gromos_block]
    _block_order: List[str] = []
    _future_file: bool

    def __init__(self, in_value: (str or dict or None or __class__), _future_file: bool = False):
        self._future_file = _future_file
        if isinstance(in_value, str):
            self.path = self._orig_file_path = in_value
            if self._future_file:
                pass
            elif os.path.exists(in_value):
                self.read_blocks()
            else:
                raise IOError("Could not find File: ", in_value)

        elif isinstance(type(in_value), __class__):
            raise NotImplementedError("This variant is not implemented")
        elif in_value is None:
            self.path = None
            self._orig_file_path = None
            # print("Empty class")
        else:
            raise ValueError("The given type of input could not be translated in " + str(__class__) + ".__init__")

    def read_blocks(self):
        self._blocks = self.read_file()
        self._blocksset_names = list(self._blocks.keys())
        [setattr(self, key, value) for key, value in self._blocks.items()]
        del self._blocks

    def __str__(self):
        ##first write out certain _blocks
        out_text = ""
        for block in self._block_order:
            if block in self.get_block_names() and not isinstance(
                getattr(
                    self,
                    block,
                ),
                type(None),
            ):
                out_text += getattr(self, block).block_to_string()

        ##write out rest of _blocks
        rest_blocks = [
            block
            for block in self.get_block_names()
            if (
                not block in self._block_order
                and not isinstance(
                    getattr(
                        self,
                        block,
                    ),
                    type(None),
                )
            )
        ]
        for block in rest_blocks:
            if block is None or getattr(self, block) is None:
                continue
            else:
                out_text += getattr(self, block).block_to_string()

        return out_text

    def __repr__(self):
        return str(self)

    def __getstate__(self):
        """
        preperation for pickling:
        remove the non trivial pickling parts
        """
        skip = ["_view"]
        attribute_dict = self.__dict__
        new_dict = {}
        for key in attribute_dict.keys():
            if not isinstance(attribute_dict[key], Callable) and not key in skip:
                new_dict.update({key: attribute_dict[key]})

        return new_dict

    def __setstate__(self, state):
        self.__dict__ = state

    def __deepcopy__(self, memo):
        # print(self.__class__.__name__)
        copy_obj = self.__class__(in_value=None)
        copy_obj.__setstate__(copy.deepcopy(self.__getstate__()))
        return copy_obj

    def __eq__(self, __o: object) -> bool:
        if self is not None and __o is not None:
            self_blocks = self.get_block_names()
            other_blocks = __o.get_block_names()
            if self_blocks != other_blocks:
                return False
            else:
                for block in self_blocks:
                    if not getattr(self, block) == getattr(__o, block):
                        return False
                return True
        elif self is None and __o is None:
            return True
        else:
            return False

    def get_block_names(self) -> List[str]:
        """get_block_names
                    This is a function, that returns all _blocks, contained in an imd file.

        Returns
        -------
        List[str]
            returns a list of all str block names contained in the gromos file. (they are also the attribute names of the obj)
        """

        # also a nice idea:  self._block_names = list(filter(lambda x: not x.startswith("_") and x.isupper(), vars(imd).keys()))list(self._blocks.keys())

        return list(filter(lambda x: not x.startswith("_") and x.isupper(), vars(self).keys()))

    def add_block(
        self,
        blocktitle: str = None,
        content: dict = None,
        block: all_blocks._generic_gromos_block = None,
        verbose: bool = False,
    ):
        """add_block
            This method adds a gromos block to a gromos file object.

        Parameters
        ----------
        blocktitle :    str, optional
            title of a block
        content :   str, optional
            block content
        block : all_blocks._generic_gromos_block, optional
            block class
        verbose :   bool, optional
            shall messages be printed?

        Returns
        -------
        None

        """
        if block and not (blocktitle or content):
            if verbose:
                print("import block from " + block.name)
            blocktitle = block.name
            setattr(self, blocktitle, block)  # modern way

        elif blocktitle != None and content != None:
            # if blocktitle in self._block_names:
<<<<<<< HEAD
            if blocktitle == "TITLE":  # TODO fIX IN PARSER
                self.__setattr__(blocktitle, blocks.__getattribute__(blocktitle)(content))
            elif isinstance(content, dict):
                try:
                    content = {k.split("(")[0]: v for k, v in content.items()}
                    content = {k.split(":")[0]: v for k, v in content.items()}
                    content = {k.split(" ")[0]: v for k, v in content.items()}
                    # Required for add_block
                    ##For nasty block seperation, as someone did not care about unique block names.... I'm looking at you vienna!
                    from pygromos.files.simulation_parameters.imd import Imd
                    from pygromos.files.topology.top import Top
                    from pygromos.files.blocks import imd_blocks, topology_blocks

                    if issubclass(self.__class__, Imd):
                        self.kwCreateBlock(blocktitle, content, imd_blocks)
                    elif issubclass(self.__class__, Top):
                        self.kwCreateBlock(blocktitle, content, topology_blocks)
                    else:
                        self.kwCreateBlock(blocktitle, content, blocks)

                    if verbose:
                        print("++++++++++++++++++++++++++++++")
                        print("New Block: Adding " + blocktitle + " block")
                        print(content)
                except:
                    msg = "Error while adding new value - can not resolve value names in '" + blocktitle + "' block!\n"
                    msg += "Content is " + str(tuple(content.keys())) + "\n"
                    msg += (
                        "Block knows "
                        + str((blocks.__getattribute__(blocktitle).__init__.__code__.co_varnames)[1:])
                        + "\n"
                    )
                    raise IOError(msg)
=======
            if isinstance(content, dict):
                if blocktitle == "TITLE":  # TODO fIX IN PARSER
                    self.__setattr__(blocktitle, all_blocks.__getattribute__(blocktitle)(content))
                else:
                    try:
                        content = {k.split("(")[0]: v for k, v in content.items()}
                        content = {k.split(":")[0]: v for k, v in content.items()}
                        content = {k.split(" ")[0]: v for k, v in content.items()}
                        # Required for add_block
                        ##For nasty block seperation, as someone did not care about unique block names.... I'm looking at you vienna!
                        from pygromos.files.simulation_parameters.imd import Imd
                        from pygromos.files.topology.top import Top
                        from pygromos.files.blocks import imd_blocks, topology_blocks

                        if issubclass(self.__class__, Imd):
                            self.kwCreateBlock(blocktitle, content, imd_blocks)
                        elif issubclass(self.__class__, Top):
                            self.kwCreateBlock(blocktitle, content, topology_blocks)
                        else:
                            self.kwCreateBlock(blocktitle, content, all_blocks.all_blocks)

                        if verbose:
                            print("++++++++++++++++++++++++++++++")
                            print("New Block: Adding " + blocktitle + " block")
                            print(content)
                    except:
                        msg = (
                            "Error while adding new value - can not resolve value names in '"
                            + blocktitle
                            + "' block!\n"
                        )
                        msg += "Content is " + str(tuple(content.keys())) + "\n"
                        msg += "Block knows " + str((all_blocks(blocktitle).__init__.__code__.co_varnames)[1:]) + "\n"
                        raise IOError(msg)
>>>>>>> 017c7a03
                if verbose:
                    print("Block " + blocktitle + " added to gromos File object.")

            elif isinstance(content, list):
                block_class = all_blocks.__getattribute__(blocktitle)
                block = block_class(content)

                self.__setattr__(blocktitle, block)

                if verbose:
                    print("++++++++++++++++++++++++++++++")
                    print("New Block: Adding " + blocktitle + " block")
                    print(content)

            else:
                raise Exception("Not implemented")

    def delete_block(self, blockName: str):
        """
        delete_block
            This method deletes a block from a gromos file object.

        Parameters
        ----------
        blockName :    str
            title of a block
        """
        if blockName in self._blocksset_names:
            self._blocksset_names.remove(blockName)
        if hasattr(self, blockName):
            delattr(self, blockName)

    def kwCreateBlock(self, blocktitle, content, blocks_lib):
        block_type = blocks_lib.__getattribute__(blocktitle)  # get the blocktype
        sig = inspect.signature(block_type.__init__)  # block init signature
        known_params = list(sig.parameters.keys())  # the params the function knows
        known_content = {k: v for k, v in content.items() if (k in known_params)}
        unknown_content = {k: v for k, v in content.items() if (not k in known_params)}

        # construct class
        self.__setattr__(blocktitle, block_type(**known_content))

        if len(unknown_content) > 0:  # add unkown parameters
            warnings.warn(
                "FOUND UNKOWN Parameters for "
                + str(block_type.__name__)
                + " adding these params: "
                + str(unknown_content)
            )
            [self.__getattribute__(blocktitle).__setattr__(k, v) for k, v in unknown_content.items()]

    def read_file(self) -> Dict[str, any]:
        """read_file

            give back the content. WARNING DEAPRECEATED.
        Warnings
        --------
            DEAPRECEATED

        Returns
        -------
        Dict[str, any]
            key is the block name of the gromos file, any is the content of a block
        """
        print("Begin read in of file: " + self._orig_file_path)
        raise NotImplementedError("The read in parser function for general gromos files is not implemented yet!")

    def write(self, out_path: str) -> str:
        """write
            writes a general Gromos File out

        Parameters
        ----------
        out_path :  str
            out path where the file should be.

        Returns
        -------
        str
            out_path
        """
        os.makedirs(os.path.dirname(out_path), exist_ok=True)
        file = open(out_path, "w")
        file.write(str(self))
        file.close()
        self.path = out_path

        return out_path

    def _write_to_file(self, out_path: str, content_str: str) -> str:
        """
            write to file
        Returns
        -------

        """
        # 1) OpenFile
        if isinstance(out_path, str):
            if os.path.exists(os.path.dirname(out_path)):
                out_file = open(out_path, "w")
            else:
                raise IOError("Could not find directory to write to: " + str(os.path.dirname(out_path)))
        else:
            raise ValueError("Did not understand the Value of out_path. Must be str.")

        # 3) Write File
        out_file.write(content_str)
        out_file.close()
        return out_path<|MERGE_RESOLUTION|>--- conflicted
+++ resolved
@@ -182,41 +182,6 @@
 
         elif blocktitle != None and content != None:
             # if blocktitle in self._block_names:
-<<<<<<< HEAD
-            if blocktitle == "TITLE":  # TODO fIX IN PARSER
-                self.__setattr__(blocktitle, blocks.__getattribute__(blocktitle)(content))
-            elif isinstance(content, dict):
-                try:
-                    content = {k.split("(")[0]: v for k, v in content.items()}
-                    content = {k.split(":")[0]: v for k, v in content.items()}
-                    content = {k.split(" ")[0]: v for k, v in content.items()}
-                    # Required for add_block
-                    ##For nasty block seperation, as someone did not care about unique block names.... I'm looking at you vienna!
-                    from pygromos.files.simulation_parameters.imd import Imd
-                    from pygromos.files.topology.top import Top
-                    from pygromos.files.blocks import imd_blocks, topology_blocks
-
-                    if issubclass(self.__class__, Imd):
-                        self.kwCreateBlock(blocktitle, content, imd_blocks)
-                    elif issubclass(self.__class__, Top):
-                        self.kwCreateBlock(blocktitle, content, topology_blocks)
-                    else:
-                        self.kwCreateBlock(blocktitle, content, blocks)
-
-                    if verbose:
-                        print("++++++++++++++++++++++++++++++")
-                        print("New Block: Adding " + blocktitle + " block")
-                        print(content)
-                except:
-                    msg = "Error while adding new value - can not resolve value names in '" + blocktitle + "' block!\n"
-                    msg += "Content is " + str(tuple(content.keys())) + "\n"
-                    msg += (
-                        "Block knows "
-                        + str((blocks.__getattribute__(blocktitle).__init__.__code__.co_varnames)[1:])
-                        + "\n"
-                    )
-                    raise IOError(msg)
-=======
             if isinstance(content, dict):
                 if blocktitle == "TITLE":  # TODO fIX IN PARSER
                     self.__setattr__(blocktitle, all_blocks.__getattribute__(blocktitle)(content))
@@ -251,7 +216,6 @@
                         msg += "Content is " + str(tuple(content.keys())) + "\n"
                         msg += "Block knows " + str((all_blocks(blocktitle).__init__.__code__.co_varnames)[1:]) + "\n"
                         raise IOError(msg)
->>>>>>> 017c7a03
                 if verbose:
                     print("Block " + blocktitle + " added to gromos File object.")
 
