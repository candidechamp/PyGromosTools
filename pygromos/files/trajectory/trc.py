--- conflicted
+++ resolved
@@ -30,8 +30,6 @@
 CnfType = TypeVar("Cnf")
 
 
-<<<<<<< HEAD
-=======
 class Trc_new(mdtraj.Trajectory):
     # Attributes
     TITLE: TITLE
@@ -107,7 +105,6 @@
         return self._view
 
 
->>>>>>> 9f165d6e
 class Trc(traj._General_Trajectory):
     _gromos_file_ending: str = "trc"
 
@@ -342,7 +339,6 @@
     def write_pdb(self, out_path: str, cnf_file: str):
         """
             This function converts the atom POS db of the traj into a pdb traj.
-<<<<<<< HEAD
 
         Parameters
         ----------
@@ -356,21 +352,6 @@
         # 1) INPUT PARSING
         from pygromos.files.coord.cnf import Cnf  # avoid circular import
 
-=======
-
-        Parameters
-        ----------
-        atoms : t.List[Atom]
-            List of atoms
-        Returns
-        -------
-        t.List[str]
-             pdb strings of that molecule
-        """
-        # 1) INPUT PARSING
-        from pygromos.files.coord.cnf import Cnf  # avoid circular import
-
->>>>>>> 9f165d6e
         if isinstance(cnf_file, str):
             cnf = Cnf(cnf_file)
         elif isinstance(cnf_file, Cnf):
