--- conflicted
+++ resolved
@@ -132,11 +132,8 @@
         # get end data from first trajectory
         step_offset = int(self.database.step.iloc[-1])
         time_offset = float(self.database.time.iloc[-1])
-<<<<<<< HEAD
         delta_time_self = self.get_time_step()
-        
-=======
->>>>>>> dc8793ac
+
         # copy and modify second trajectory
         new_data = traj.database.copy(deep=True)
         
