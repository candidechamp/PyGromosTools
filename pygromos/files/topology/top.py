"""
File:            gromos++ topo file functions
Warnings: this CLASS IS NOT IMPLEMENTED!
TODO:REWORK
Description:
    in this lib, gromos topo file mainpulating functions are gathered
Author: Marc Lehner, Benjamin Ries
"""

# imports
from copy import deepcopy
from typing import TypeVar, Union
import math

from pygromos.utils import bash as bash
from pygromos.files._basics import _general_gromos_file, parser
from pygromos.files.blocks import topology_blocks as blocks


TopType = TypeVar("Top")


# functions
def make_topolog(input_arg, build, param, seq, solve="H2O"):
    # define python command
    command = "make_top " + input_arg + " " + param + " " + seq + " " + solve + " \n"

    # execute command
    try:
        bash.execute(command=command)
    except Exception as err:
        bash.increment_error_level(err_prefix="Could not make_topology due to: ", old_err=err)

    return command


def combine_topologies():
    raise Exception("not implemented yet!")


def check_top():
    raise Exception("not implemented yet!")


# file Classes
class Top(_general_gromos_file._general_gromos_file):
    _gromos_file_ending: str = "top"

    def __init__(self, in_value: (str or dict or None or TopType), _future_file: bool = False):
        if type(in_value) is str:
            super().__init__(in_value=in_value, _future_file=_future_file)
        elif in_value is None:
            self.path = ""
            self.block_names = {}
            super().__init__(in_value=None)

        elif type(in_value) is __class__:
            raise Exception("not implemented yet!")
        else:
            raise Exception("not implemented yet!")

    def __add__(self, top: TopType) -> TopType:
        return self._add_top(top=top)

    def _add_top(self, top: Union[TopType, None], solvFrom1: bool = True, verbose: bool = False) -> TopType:
        """
        combines two topologies. Parameters are taken from the initial topology.
        But missing parameters from the second topology will be added.
        Can be used like com_top from Gromos++

        Parameters
        ----------
        top : TopType
            second topology to add to the first topology
        solvFrom1 : bool, optional
            should the solvent be taken from the first topology? (else second), by default True
        verbose : bool, optional
            extra print statements, by default True
        sanityCheck : bool, optional
            feature and compatibility check, by default True

        Returns
        -------
        TopType
            returns a topology made by combing two topologies
        """
        # create the return top
        retTop = deepcopy(self)
        if top is None:
            return retTop
        # add solv
        if not solvFrom1:
            if verbose:
                print("taking solvent from second topology")
            retTop.SOLVENTATOM = top.SOLVENTATOM
            retTop.SOLVENTCONSTR = top.SOLVENTCONSTR

        # calculate the shift of atom types of the second topology and add new atomtypes
        atomTypeShift = {}
        if not (hasattr(retTop, "ATOMTYPENAME") and len(retTop.ATOMTYPENAME.content) >= 2):
            setattr(retTop, "ATOMTYPENAME", deepcopy(top.ATOMTYPENAME))
            setattr(retTop, "LJPARAMETERS", deepcopy(top.LJPARAMETERS))
        for idx, atomT in enumerate(top.ATOMTYPENAME.content[1:]):  # new atomtypes to find names for
            foundAtomType = False
            for mainIdx, mainAtomT in enumerate(retTop.ATOMTYPENAME.content[1:]):  # AtomTypes in self to match against
                if atomT == mainAtomT:
                    foundAtomType = True
                    atomTypeShift.update({idx + 1: mainIdx + 1})
                    break
            if not foundAtomType:
                retTop.ATOMTYPENAME.content[0][0] = str(int(retTop.ATOMTYPENAME.content[0][0]) + 1)
                retTop.ATOMTYPENAME.content.append(atomT)
                atomTypeShift.update({idx + 1: retTop.ATOMTYPENAME.content[0][0]})
                ljType = top.get_LJparameter_from_IAC(IAC=idx + 1)
                retTop.add_new_LJparameter(C6=float(ljType.C6), C12=float(ljType.C12))

        if verbose:
            print("atomTypeShift: " + str(atomTypeShift))

        # add RESNAME
        for resname in top.RESNAME.content[1:]:
            retTop.add_new_resname(resname[0])

        # add SOLUTEATOM
        if hasattr(retTop, "SOLUTEATOM"):
            atnmShift = retTop.SOLUTEATOM.content[
                -1
            ].ATNM  # Number of atoms found in main top. Shift secondary top atoms accordingly
            mresShift = retTop.SOLUTEATOM.content[-1].MRES  # Number of molecules found in main top.
        else:
            atnmShift = 0
            mresShift = 0
        if verbose:
            print("atom number shift: " + str(atnmShift))
        if verbose:
            print("molecule number shift: " + str(mresShift))

        for atom in top.SOLUTEATOM.content:
            retTop.add_new_soluteatom(
                ATNM=atnmShift + atom.ATNM,
                MRES=mresShift + atom.MRES,
                PANM=atom.PANM,
                IAC=atomTypeShift[atom.IAC],
                MASS=atom.MASS,
                CG=atom.CG,
                CGC=atom.CGC,
                INE=[x + atnmShift for x in atom.INEvalues],
                INE14=[x + atnmShift for x in atom.INE14values],
            )

        # add bonds and bonds with H
        for bond in top.BOND.content:
            bondType = top.BONDSTRETCHTYPE.content[bond.ICB - 1]
            retTop.add_new_bond(k=bondType.CHB, b0=bondType.B0, atomI=bond.IB + atnmShift, atomJ=bond.JB + atnmShift)
        for bond in top.BONDH.content:
            bondType = top.BONDSTRETCHTYPE.content[bond.ICB - 1]
            retTop.add_new_bond(
                k=bondType.CHB, b0=bondType.B0, atomI=bond.IB + atnmShift, atomJ=bond.JB + atnmShift, includesH=True
            )

        # add angles and angles with H
        for angle in top.BONDANGLE.content:
            angleType = top.BONDANGLEBENDTYPE.content[angle.ICT - 1]
            retTop.add_new_angle(
                k=angleType.CT,
                kh=angleType.CHT,
                b0=angleType.T0,
                atomI=angle.IT + atnmShift,
                atomJ=angle.JT + atnmShift,
                atomK=angle.KT + atnmShift,
            )
        for angle in top.BONDANGLEH.content:
            angleType = top.BONDANGLEBENDTYPE.content[angle.ICT - 1]
            retTop.add_new_angle(
                k=angleType.CT,
                kh=angleType.CHT,
                b0=angleType.T0,
                atomI=angle.IT + atnmShift,
                atomJ=angle.JT + atnmShift,
                atomK=angle.KT + atnmShift,
                includesH=True,
            )

        # add diheadrals and diheadrals with H
        for dihdrl in top.DIHEDRAL.content:
            dihdrlType = top.TORSDIHEDRALTYPE.content[dihdrl.ICP - 1]
            retTop.add_new_torsiondihedral(
                CP=dihdrlType.CP,
                PD=dihdrlType.PD,
                NP=dihdrlType.NP,
                atomI=dihdrl.IP + atnmShift,
                atomJ=dihdrl.JP + atnmShift,
                atomK=dihdrl.KP + atnmShift,
                atomL=dihdrl.LP + atnmShift,
            )
        for dihdrl in top.DIHEDRALH.content:
            dihdrlType = top.TORSDIHEDRALTYPE.content[dihdrl.ICPH - 1]
            retTop.add_new_torsiondihedral(
                CP=dihdrlType.CP,
                PD=dihdrlType.PD,
                NP=dihdrlType.NP,
                atomI=dihdrl.IPH + atnmShift,
                atomJ=dihdrl.JPH + atnmShift,
                atomK=dihdrl.KPH + atnmShift,
                atomL=dihdrl.LPH + atnmShift,
                includesH=True,
            )

        # add impdihedrals with and without H
        for dihdrl in top.IMPDIHEDRAL.content:
            dihdrlType = top.IMPDIHEDRALTYPE.content[dihdrl.ICQ - 1]
            retTop.add_new_impdihedral(
                CQ=dihdrlType.CQ,
                Q0=dihdrlType.Q0,
                atomI=dihdrl.IQ + atnmShift,
                atomJ=dihdrl.JQ + atnmShift,
                atomK=dihdrl.KQ + atnmShift,
                atomL=dihdrl.LQ + atnmShift,
            )
        for dihdrl in top.IMPDIHEDRALH.content:
            dihdrlType = top.IMPDIHEDRALTYPE.content[dihdrl.ICQH - 1]
            retTop.add_new_impdihedral(
                CQ=dihdrlType.CQ,
                Q0=dihdrlType.Q0,
                atomI=dihdrl.IQH + atnmShift,
                atomJ=dihdrl.JQH + atnmShift,
                atomK=dihdrl.KQH + atnmShift,
                atomL=dihdrl.LQH + atnmShift,
                includesH=True,
            )

        # add SOLUTEMOLECULES
        for solmol in top.SOLUTEMOLECULES.content[1:]:
            retTop.add_new_SOLUTEMOLECULES(number=str(int(solmol[0]) + atnmShift))

        # add TEMPERATUREGROUPS
        for solmol in top.TEMPERATUREGROUPS.content[1:]:
            retTop.add_new_TEMPERATUREGROUPS(number=str(int(solmol[0]) + atnmShift))

        # add PRESSUREGROUPS
        for solmol in top.PRESSUREGROUPS.content[1:]:
            retTop.add_new_PRESSUREGROUPS(number=str(int(solmol[0]) + atnmShift))

        return retTop

    def __mul__(self, n_multiplication: int):
        return self.multiply_top(n_multiplication)

    def multiply_top(self, n_muliplication: int, unifyGroups: bool = False, verbose=False) -> TopType:

        # catch simple cases and create return top
        if n_muliplication == 0:
            return TopType(in_value=None)
        retTop = deepcopy(self)
        if n_muliplication == 1:
            return retTop

        top = deepcopy(self)  # for safe storage and reagsinment so that we can modifie

        n_loops = n_muliplication - 1  # -1 since first one is a deepcopy
        atnmShift = 0  # init for number of atoms. Will be determined in SOLUTEATOM
        mresShift = 0  # init for number of molecules. Will be determined in SOLUTEMOLECULES

        # start with additonal copies of all Blocks

        # multiply RESNAME
        if hasattr(top, "RESNAME") and len(top.RESNAME.content) > 0:
            retTop.RESNAME.content[0][0] = str(int(top.RESNAME.content[0][0]) * n_muliplication)
            for _ in range(n_loops):
                retTop.RESNAME.content.extend(top.RESNAME.content[1:])

        # multiply SOLUTEATOM
        if hasattr(top, "SOLUTEATOM") and len(top.SOLUTEATOM.content) > 0:
            atnmShift = top.SOLUTEATOM.content[-1].ATNM  # Number of atoms found in  top
            mresShift = top.SOLUTEATOM.content[-1].MRES  # Number of molecules found in top.

            if verbose:
                print("atnmShift:", atnmShift)
                print("mresShift:", mresShift)

            retTop.SOLUTEATOM.NRP *= n_muliplication

            for i in range(n_loops):
                for atom in top.SOLUTEATOM.content:
                    atom.ATNM += atnmShift
                    atom.MRES += mresShift
                    atom.INEvalues = [i + atnmShift for i in atom.INEvalues]  # TODO remove str/int conversion
                    atom.INE14values = [i + atnmShift for i in atom.INE14values]
                    retTop.SOLUTEATOM.content.append(deepcopy(atom))

        # multiply Bonds(H)
        if hasattr(top, "BOND") and len(top.BOND.content) > 0:
            retTop.BOND.NBON *= n_muliplication
            for i in range(n_loops):
                for bond in top.BOND.content:
                    bond.IB += atnmShift
                    bond.JB += atnmShift
                    retTop.BOND.content.append(deepcopy(bond))
        if hasattr(top, "BONDH") and len(top.BOND.content) > 0:
            retTop.BONDH.NBONH *= n_muliplication
            for i in range(n_loops):
                for bond in top.BONDH.content:
                    bond.IB += atnmShift
                    bond.JB += atnmShift
                    retTop.BONDH.content.append(deepcopy(bond))

        # multiply Angles(H)
        if hasattr(top, "BONDANGLE") and len(top.BONDANGLE.content) > 0:
            retTop.BONDANGLE.NTHE *= n_muliplication
            for i in range(n_loops):
                for angle in top.BONDANGLE.content:
                    angle.IT += atnmShift
                    angle.JT += atnmShift
                    angle.KT += atnmShift
                    retTop.BONDANGLE.content.append(deepcopy(angle))
        if hasattr(top, "BONDANGLEH") and len(top.BONDANGLEH.content) > 0:
            retTop.BONDANGLEH.NTHEH *= n_muliplication
            for i in range(n_loops):
                for angle in top.BONDANGLEH.content:
                    angle.IT += atnmShift
                    angle.JT += atnmShift
                    angle.KT += atnmShift
                    retTop.BONDANGLEH.content.append(deepcopy(angle))

        # multiply Impdihedrals(H)
        if hasattr(top, "IMPDIHEDRAL") and len(top.IMPDIHEDRAL.content) > 0:
            retTop.IMPDIHEDRAL.NQHI *= n_muliplication
            for i in range(n_loops):
                for angle in top.IMPDIHEDRAL.content:
                    angle.IQ += atnmShift
                    angle.JQ += atnmShift
                    angle.KQ += atnmShift
                    angle.LQ += atnmShift
                    retTop.IMPDIHEDRAL.content.append(deepcopy(angle))
        if hasattr(top, "IMPDIHEDRALH") and len(top.IMPDIHEDRALH.content) > 0:
            retTop.IMPDIHEDRALH.NQHIH *= n_muliplication
            for i in range(n_loops):
                for angle in top.IMPDIHEDRALH.content:
                    angle.IQH += atnmShift
                    angle.JQH += atnmShift
                    angle.KQH += atnmShift
                    angle.LQH += atnmShift
                    retTop.IMPDIHEDRALH.content.append(deepcopy(angle))

        # multiply Torsions(H)
        if hasattr(top, "DIHEDRAL") and len(top.DIHEDRAL.content) > 0:
            retTop.DIHEDRAL.NPHI *= n_muliplication
            for i in range(n_loops):
                for angle in top.DIHEDRAL.content:
                    angle.IP += atnmShift
                    angle.JP += atnmShift
                    angle.KP += atnmShift
                    angle.LP += atnmShift
                    retTop.DIHEDRAL.content.append(deepcopy(angle))
        if hasattr(top, "DIHEDRALH") and len(top.DIHEDRALH.content) > 0:
            retTop.DIHEDRALH.NPHIH *= n_muliplication
            for i in range(n_loops):
                for angle in top.DIHEDRALH.content:
                    angle.IPH += atnmShift
                    angle.JPH += atnmShift
                    angle.KPH += atnmShift
                    angle.LPH += atnmShift
                    retTop.DIHEDRALH.content.append(deepcopy(angle))

        if hasattr(top, "SOLUTEMOLECULES"):
            if unifyGroups and int(top.SOLUTEMOLECULES.content[0][0]) == 1:
                retTop.SOLUTEMOLECULES.content[1][0] = str(int(retTop.SOLUTEMOLECULES.content[1][0]) * n_muliplication)
            else:
                retTop.SOLUTEMOLECULES.content[0][0] = str(int(top.SOLUTEMOLECULES.content[0][0]) * n_muliplication)
                for i in range(n_loops):
                    groups = [str(int(i) + atnmShift) for i in top.SOLUTEMOLECULES.content[1]]
                    retTop.SOLUTEMOLECULES.content.append(groups)

        if hasattr(top, "TEMPERATUREGROUPS"):
            if unifyGroups and int(top.TEMPERATUREGROUPS.content[0][0]) == 1:
                retTop.TEMPERATUREGROUPS.content[1][0] = str(
                    int(retTop.TEMPERATUREGROUPS.content[1][0]) * n_muliplication
                )
            else:
                retTop.TEMPERATUREGROUPS.content[0][0] = str(int(top.TEMPERATUREGROUPS.content[0][0]) * n_muliplication)
                for i in range(n_loops):
                    groups = [str(int(i) + atnmShift) for i in top.TEMPERATUREGROUPS.content[1]]
                    retTop.TEMPERATUREGROUPS.content.append(groups)

        if hasattr(top, "PRESSUREGROUPS"):
            if unifyGroups and int(top.PRESSUREGROUPS.content[0][0]) == 1:
                retTop.PRESSUREGROUPS.content[1][0] = str(int(retTop.PRESSUREGROUPS.content[1][0]) * n_muliplication)
            else:
                retTop.PRESSUREGROUPS.content[0][0] = str(int(top.PRESSUREGROUPS.content[0][0]) * n_muliplication)
                for i in range(n_loops):
                    groups = [str(int(i) + atnmShift) for i in top.PRESSUREGROUPS.content[1]]
                    retTop.PRESSUREGROUPS.content.append(groups)

        # return everything
        return retTop

    def read_file(self):
        # Read blocks to string
        data = parser.read_general_gromos_file(self._orig_file_path)

        # translate the string subblocks
        blocks = {}
        for block_title in data:
            # print(block_title)
            self.add_block(blocktitle=block_title, content=data[block_title])
            blocks.update({block_title: self.__getattribute__(block_title)})
        return blocks

    def make_ordered(self, orderList: list = None):
        if orderList:
            self._block_order = orderList
        else:
            self._block_order = [
                "TITLE",
                "PHYSICALCONSTANTS",
                "TOPVERSION",
                "ATOMTYPENAME",
                "RESNAME",
                "SOLUTEATOM",
                "BONDSTRETCHTYPE",
                "BONDH",
                "BOND",
                "BONDANGLEBENDTYPE",
                "BONDANGLEH",
                "BONDANGLE",
                "IMPDIHEDRALTYPE",
                "IMPDIHEDRALH",
                "IMPDIHEDRAL",
                "TORSDIHEDRALTYPE",
                "DIHEDRALH",
                "DIHEDRAL",
                "CROSSDIHEDRALH",
                "CROSSDIHEDRAL",
                "LJPARAMETERS",
                "SOLUTEMOLECULES",
                "TEMPERATUREGROUPS",
                "PRESSUREGROUPS",
                "LJEXCEPTIONS",
                "SOLVENTATOM",
                "SOLVENTCONSTR",
            ]

    def get_num_atomtypes(self) -> int:
        if not hasattr(self, "ATOMTYPENAME"):
            return 0
        else:
            return int(self.ATOMTYPENAME.content[0][0])

<<<<<<< HEAD
    def add_new_atomtype(self, name: str, verbose=False):
=======
    def add_new_atomtype(self, name:str, verbose=False):
        """add a atomtype to ATOMTYPENAME block

        Parameters
        ----------
        name : str
            new atomtype name
        verbose : bool, optional
            by default False
        """
>>>>>>> 3bb489f7
        if not hasattr(self, "ATOMTYPENAME"):
            defaultContent = ["0", "Dummy"]
            self.add_block(blocktitle="ATOMTYPENAME", content=defaultContent, verbose=verbose)
            self.ATOMTYPENAME.content.append([name])
            self.ATOMTYPENAME.content.remove(["Dummy"])
        else:
            if len(self.ATOMTYPENAME.content) < 1:
                self.ATOMTYPENAME.content.append(["0"])
            self.ATOMTYPENAME.content.append([name])
        self.ATOMTYPENAME.content[0][0] = str(int(self.ATOMTYPENAME.content[0][0]) + 1)

<<<<<<< HEAD
    def add_new_resname(self, name: str, verbose=False):
=======
    def add_new_resname(self, name:str, verbose=False):
        """add a resname to the RESNAME block

        Parameters
        ----------
        name : str
            resname name
        verbose : bool, optional
            by default False
        """
>>>>>>> 3bb489f7
        if not hasattr(self, "RESNAME"):
            defaultContent = ["0", "Dummy"]
            self.add_block(blocktitle="RESNAME", content=defaultContent, verbose=verbose)
            self.RESNAME.content.append([name])
            self.RESNAME.content.remove(["Dummy"])
        else:
            if len(self.RESNAME.content) < 1:
                self.RESNAME.content.append(["0"])
            self.RESNAME.content.append([name])
<<<<<<< HEAD
        self.RESNAME.content[0][0] = str(int(self.RESNAME.content[0][0]) + 1)

    def add_new_soluteatom(
        self,
        ATNM: int = 0,
        MRES: int = 0,
        PANM: str = "",
        IAC: int = 0,
        MASS: float = 0,
        CG: float = 0,
        CGC: int = 0,
        INE: list = [],
        INE14: list = [],
        verbose=False,
    ):
=======
        self.RESNAME.content[0][0] = str(int(self.RESNAME.content[0][0])+1)

    def add_new_soluteatom(self, ATNM:int=0, MRES:int=0, PANM:str="", IAC:int=0, MASS:float=0, CG:float=0, CGC:int=0, INE:list=[], INE14:list=[], verbose=False):
        """add a soluteatom to the SOLUTEATOM block
        """
>>>>>>> 3bb489f7
        if not hasattr(self, "SOLUTEATOM"):
            self.add_block(blocktitle="SOLUTEATOM", content=[], verbose=verbose)
            self.SOLUTEATOM.NRP = 0
        # some auto set methods
        if ATNM == 0:
            ATNM = len(self.SOLUTEATOM.content) + 1
        if MRES == 0:
            if len(self.SOLUTEATOM.content) >= 1:
                MRES = self.SOLUTEATOM.content[-1].MRES + 1
            else:
                MRES = 1
        # create new entry
        entry = blocks.soluteatom_type(
            ATNM=ATNM,
            MRES=MRES,
            PANM=PANM,
            IAC=IAC,
            MASS=MASS,
            CG=CG,
            CGC=CGC,
            INE=len(INE),
            INEvalues=INE,
            INE14=len(INE14),
            INE14values=INE14,
        )
        self.SOLUTEATOM.content.append(entry)
        self.SOLUTEATOM.NRP += 1

<<<<<<< HEAD
    def add_new_bond(self, k: float, b0: float, atomI: int, atomJ: int, includesH: bool = False, verbose=False):
        # check if all classes are ready, if not create
=======

    def add_new_bond(self, k:float, b0:float, atomI:int, atomJ:int, includesH:bool = False, verbose=False):
        """add a bond between atom I and J to the BOND block

        Parameters
        ----------
        k : float
            force konstant
        b0 : float
            distance at which the force is 0
        atomI : int
            atom I
        atomJ : int
            atom J
        includesH : bool, optional
            wheter it should be added to BOND or BONDH, by default False
        """
        #check if all classes are ready, if not create
>>>>>>> 3bb489f7
        if not hasattr(self, "BONDSTRETCHTYPE"):
            self.add_block(blocktitle="BONDSTRETCHTYPE", content=list(), verbose=verbose)
        if includesH:
            if not hasattr(self, "BONDH"):
                self.add_block(blocktitle="BONDH", content=list(), verbose=verbose)
        else:
            if not hasattr(self, "BOND"):
                self.add_block(blocktitle="BOND", content=list(), verbose=verbose)

        # find the bondstretchtype number or create new bondstretchtype
        # TODO: add quartic force (CB)
        bond_type_number = 0
        iterator = 1
        quartic = k / (2 * (b0**2))
        newBondStretchType = blocks.bondstretchtype_type(CB=quartic, CHB=k, B0=b0)
        for bond_type in self.BONDSTRETCHTYPE.content:
            if bond_type.CHB == newBondStretchType.CHB and bond_type.B0 == newBondStretchType.B0:
                break
            else:
                iterator += 1
        bond_type_number = iterator
        if iterator > len(self.BONDSTRETCHTYPE.content):  # bond type was not found -> add new bondtype
            self.BONDSTRETCHTYPE.content.append(newBondStretchType)
            self.BONDSTRETCHTYPE.NBTY += 1

        # create new bond TODO: maybe check if already exists. But I will asume smart users
        newBond = blocks.top_bond_type(IB=atomI, JB=atomJ, ICB=bond_type_number)

        # check if we are adding a bond to BOND or BONDH
        if includesH:
            self.BONDH.content.append(newBond)
            self.BONDH.NBONH += 1
        else:
            self.BOND.content.append(newBond)
            self.BOND.NBON += 1

<<<<<<< HEAD
    def add_new_angle(
        self,
        k: float,
        kh: float,
        b0: float,
        atomI: int,
        atomJ: int,
        atomK: int,
        includesH: bool = False,
        verbose=False,
        convertToQuartic=False,
    ):
        # check if all classes are ready, if not create
=======
    def add_new_angle(self, k:float, kh:float, b0:float, atomI:int, atomJ:int, atomK:int, includesH:bool = False, verbose=False, convertToQuartic=False):
        """add a angle between atom I, J and K to the ANGLE block

        Parameters
        ----------
        k : float
            force konstant
        kh : float
            force konstant harmonic
        b0 : float
            angle at which the force is 0
        atomI : int
            atom I
        atomJ : int
            atom J
        atomK : int
            atom K
        includesH : bool, optional
            ANGLE or ANGLEH, by default False
        convertToQuartic : bool, optional
            auto convert, by default False
        """
        #check if all classes are ready, if not create
>>>>>>> 3bb489f7
        if not hasattr(self, "BONDANGLEBENDTYPE"):
            self.add_block(blocktitle="BONDANGLEBENDTYPE", content=[], verbose=verbose)
        if includesH:
            if not hasattr(self, "BONDANGLEH"):
                self.add_block(blocktitle="BONDANGLEH", content=[], verbose=verbose)
        else:
            if not hasattr(self, "BONDANGLE"):
                self.add_block(blocktitle="BONDANGLE", content=[], verbose=verbose)

        # find the BONDANGLEBENDTYPE number or create new BONDANGLEBENDTYPE
        # TODO: add harmonic in the angle cosine force (CT)
        angle_type_number = 0
        iterator = 1
        if convertToQuartic:
            k = self.harmonic2quarticAngleConversion(kh, b0)
        for angle_type in self.BONDANGLEBENDTYPE.content:
            if angle_type.CT == k and angle_type.CHT == kh and angle_type.T0 == b0:
                break
            else:
                iterator += 1
        angle_type_number = iterator
        if iterator > len(self.BONDANGLEBENDTYPE.content):  # angle type was not found -> add new bondtype
            newBONDANGLEBENDTYPE = blocks.bondanglebendtype_type(CT=k, CHT=kh, T0=b0)
            self.BONDANGLEBENDTYPE.content.append(newBONDANGLEBENDTYPE)
            self.BONDANGLEBENDTYPE.NBTY += 1

        # create new angle TODO: maybe check if already exists. But I will asume smart users
        newAngle = blocks.bondangle_type(IT=atomI, JT=atomJ, KT=atomK, ICT=angle_type_number)
        # check if we are adding a bond to BONDANGLE or BONDANGLEH
        if includesH:
            self.BONDANGLEH.content.append(newAngle)
            self.BONDANGLEH.NTHEH += 1
        else:
            self.BONDANGLE.content.append(newAngle)
            self.BONDANGLE.NTHE += 1

    def harmonic2quarticAngleConversion(self, kh, b0):
        """conversion of a harmonic bondanglebending force constant to a cubic in cosine/quartic one

        Parameters
        ----------
        kh : float
            harmonic bondanglebending force constant (CHT)
        b0 : float
            bondangle 0

        Returns
        -------
        float
            cubic in cosine force constant (CT)
        """
        # This conversion is taken from GROMOS manual II 18.1. Conversion of force constants

        b0rad = b0 * math.pi / 180  # b0 in radians
        kbT = 2.494323  # k boltzman * Temperature in kJ/mol

        # cosine is radian, but harmonic force constant is in degree -> first cos inside has to be calculated in degree
<<<<<<< HEAD
        term1 = (math.cos((b0 + math.sqrt((kbT / kh))) * math.pi / 180) - math.cos(b0rad)) ** 2
        term2 = (math.cos((b0 - math.sqrt((kbT / kh))) * math.pi / 180) - math.cos(b0rad)) ** 2
        return 2 * kbT / (term1 + term2)

    def add_new_torsiondihedral(
        self,
        CP: float,
        PD: float,
        NP: int,
        atomI: int,
        atomJ: int,
        atomK: int,
        atomL: int,
        includesH: bool = False,
        verbose=False,
    ):
        # check if all classes are ready, if not create
=======
        term1 = (math.cos((b0 + math.sqrt((kbT/kh)))*math.pi/180) - math.cos(b0rad))**2
        term2 = (math.cos((b0 - math.sqrt((kbT/kh)))*math.pi/180) - math.cos(b0rad))**2
        return 2*kbT/(term1 + term2)

    def add_new_torsiondihedral(self, CP:float, PD:float, NP:int, atomI:int, atomJ:int, atomK:int, atomL:int, includesH:bool = False, verbose=False):
        """add a torsiondihedral between atom I, J, K and L to the TORSIONDIHEDRAL block

        Parameters
        ----------
        CP : float
            force constant
        PD : float
            phase
        NP : int
            multiplicity
        atomI : int
            atom I
        atomJ : int
            atom J
        atomK : int
            atom K
        atomL : int
            atom L
        includesH : bool, optional
            DIHEDRAL or DIHEDRALH, by default False
        """
        #check if all classes are ready, if not create
>>>>>>> 3bb489f7
        if not hasattr(self, "TORSDIHEDRALTYPE"):
            self.add_block(blocktitle="TORSDIHEDRALTYPE", content=[], verbose=verbose)
        if includesH:
            if not hasattr(self, "DIHEDRALH"):
                self.add_block(blocktitle="DIHEDRALH", content=[], verbose=verbose)
        else:
            if not hasattr(self, "DIHEDRAL"):
                self.add_block(blocktitle="DIHEDRAL", content=[], verbose=verbose)

        # find the TORSDIHEDRALTYPE number or create new TORSDIHEDRALTYPE
        torsion_type_number = 0
        iterator = 1
        for torsion_type in self.TORSDIHEDRALTYPE.content:
            if torsion_type.CP == CP and torsion_type.PD == PD and torsion_type.NP == NP:
                break
            else:
                iterator += 1
        torsion_type_number = iterator  # found the torsion
        if iterator > len(self.TORSDIHEDRALTYPE.content):  # torsion type was not found -> add new bondtype
            newTORSDIHEDRALTYPE = blocks.torsdihedraltype_type(CP=CP, PD=PD, NP=NP)
            self.TORSDIHEDRALTYPE.content.append(newTORSDIHEDRALTYPE)
            self.TORSDIHEDRALTYPE.NPTY += 1

        # check if we are adding a bond to DIHEDRAL or DIHEDRALH
        if includesH:
            self.DIHEDRALH.content.append(
                blocks.dihedralh_type(IPH=atomI, JPH=atomJ, KPH=atomK, LPH=atomL, ICPH=torsion_type_number)
            )
            self.DIHEDRALH.NPHIH += 1
        else:
            self.DIHEDRAL.content.append(
                blocks.top_dihedral_type(IP=atomI, JP=atomJ, KP=atomK, LP=atomL, ICP=torsion_type_number)
            )
            self.DIHEDRAL.NPHI += 1

<<<<<<< HEAD
    def add_new_impdihedral_type(self, CQ: float, Q0: float, verbose=False):
        # check if all classes are ready, if not create
=======
    
    def add_new_impdihedral_type(self, CQ:float, Q0:float, verbose=False):
        """add a new impodihedraltype

        Parameters
        ----------
        CQ : float
            force constant
        Q0 : float
            Q0
        """
        #check if all classes are ready, if not create
>>>>>>> 3bb489f7
        if not hasattr(self, "IMPDIHEDRALTYPE"):
            self.add_block(blocktitle="IMPDIHEDRALTYPE", content=[], verbose=verbose)
        newIMPDIHEDRALTYPE = blocks.impdihedraltype_type(CQ=CQ, Q0=Q0)
        self.IMPDIHEDRALTYPE.content.append(newIMPDIHEDRALTYPE)
        self.IMPDIHEDRALTYPE.NQTY += 1

<<<<<<< HEAD
    def add_new_impdihedral(
        self,
        CQ: float,
        Q0: float,
        atomI: int,
        atomJ: int,
        atomK: int,
        atomL: int,
        includesH: bool = False,
        verbose=False,
    ):
        # check if all classes are ready, if not create
=======

    def add_new_impdihedral(self, CQ:float, Q0:float, atomI:int, atomJ:int, atomK:int, atomL:int, includesH:bool = False, verbose=False):
        """add a new impdihedral

        Parameters
        ----------
        CQ : float
            force constant
        Q0 : float
            Q0
        atomI : int
            atom I
        atomJ : int
            atom J
        atomK : int
            atom K
        atomL : int
            atom L
        includesH : bool, optional
            IMPDIHEDRALH or IMPDIHEDRAL, by default False
        """
        #check if all classes are ready, if not create
>>>>>>> 3bb489f7
        if not hasattr(self, "IMPDIHEDRALTYPE"):
            self.add_block(blocktitle="IMPDIHEDRALTYPE", content=[], verbose=verbose)
        if includesH:
            if not hasattr(self, "IMPDIHEDRALH"):
                self.add_block(blocktitle="IMPDIHEDRALH", content=[], verbose=verbose)
        else:
            if not hasattr(self, "IMPDIHEDRAL"):
                self.add_block(blocktitle="IMPDIHEDRAL", content=[], verbose=verbose)

        # find the IMPDIHEDRALTYPE number or create new IMPDIHEDRALTYPE
        impdihedral_type_number = 1
        iterator = 1
        for imp_type in self.IMPDIHEDRALTYPE.content:
            if imp_type.CQ == CQ and imp_type.Q0 == Q0:
                break
            else:
                iterator += 1
            impdihedral_type_number = iterator  # found the torsion
        if iterator > len(self.IMPDIHEDRALTYPE.content):  # torsion type was not found -> add new bondtype
            self.add_new_impdihedral_type(CQ=CQ, Q0=Q0)

        # check if we are adding a bond to IMPDIHEDRALH or IMPDIHEDRALH
        if includesH:
            self.IMPDIHEDRALH.content.append(
                blocks.impdihedralh_type(IQH=atomI, JQH=atomJ, KQH=atomK, LQH=atomL, ICQH=impdihedral_type_number)
            )
            self.IMPDIHEDRALH.NQHIH += 1
        else:
            self.IMPDIHEDRAL.content.append(
                blocks.impdihedral_type(IQ=atomI, JQ=atomJ, KQ=atomK, LQ=atomL, ICQ=impdihedral_type_number)
            )
            self.IMPDIHEDRAL.NQHI += 1

    # TODO: add implementation
    def add_new_crossdihedral(self, verbose=False):
        raise NotImplementedError("Who needs this???? Could you plox implement it. UwU")

<<<<<<< HEAD
    def add_new_LJparameter(
        self,
        C6: float,
        C12: float,
        CS6: float = 0,
        CS12: float = 0,
        combination_rule: str = "geometric",
        verbose=False,
        AddATOMTYPENAME: str = None,
        lowerBound: float = 1e-100,
    ):
=======
    def add_new_LJparameter(self, C6:float, C12:float, CS6:float=0, CS12:float=0, combination_rule:str="geometric", verbose=False, AddATOMTYPENAME:str=None, lowerBound:float=1e-100):
        """add a LJ entry to the LJ parameter block

        Parameters
        ----------
        C6 : float
        C12 : float
        CS6 : float, optional
        CS12 : float, optional
        combination_rule : str, optional
            no other options supported rigth now, by default "geometric"
        AddATOMTYPENAME : str, optional
            if not None a new atomtype is made, by default None
        lowerBound : float, optional
            saftey, by default 1e-100
        """
>>>>>>> 3bb489f7
        if not hasattr(self, "LJPARAMETERS"):
            self.add_block(blocktitle="LJPARAMETERS", content=[], verbose=verbose)
            self.LJPARAMETERS.NRATT2 = 0
        # safety
        if C6 < lowerBound:
            C6 = lowerBound
        if C12 < lowerBound:
            C12 = lowerBound
        if CS6 < lowerBound:
            CS6 = lowerBound
        if CS12 < lowerBound:
            CS12 = lowerBound
        # add LJ parameter for all existing combinations
        num = 0
        nratt = int((math.sqrt(8 * self.LJPARAMETERS.NRATT2 + 1) - 1) / 2)
        for i in range(nratt):
            if combination_rule == "geometric":
                c6 = math.sqrt(float(C6 * self.LJPARAMETERS.content[num].C6))
                c12 = math.sqrt(float(C12 * self.LJPARAMETERS.content[num].C12))
                cs6 = math.sqrt(float(CS6 * self.LJPARAMETERS.content[num].CS6))
                cs12 = math.sqrt(float(CS12 * self.LJPARAMETERS.content[num].CS12))
            else:
                raise NotImplementedError("Error in add_new_LJparameter: desired combination rule not implemented")
            add = blocks.ljparameters_type(IAC=i + 1, JAC=nratt + 1, C6=c6, C12=c12, CS12=cs12, CS6=cs6)
            self.LJPARAMETERS.append(add)
            num += i + 2
        # add new LJ paramter to self
        add = blocks.ljparameters_type(IAC=nratt + 1, JAC=nratt + 1, C6=C6, C12=C12, CS12=CS12, CS6=CS6)
        self.LJPARAMETERS.append(add)
        self.LJPARAMETERS.NRATT2 += nratt + 1

        if AddATOMTYPENAME is not None:
            if not hasattr(self, "ATOMTYPENAME"):
                self.add_block(blocktitle="ATOMTYPENAME", content=[], verbose=verbose)
                self.LJPARAMETERS.NRATT = 0
            self.add_new_atomtype(AddATOMTYPENAME)
            if int(self.ATOMTYPENAME.content[0][0]) != self.LJPARAMETERS.content[-1].IAC:
                raise IndexError("Missmatch between number of ATOMTYPNAMEs and LJPARAMETERS")

<<<<<<< HEAD
    def find_LJparameterNumber(self, C12: float, C6: float) -> int:
=======

    def find_LJparameterNumber(self, C12:float, C6:float) -> int:
        """find the LJ parameter number"""
>>>>>>> 3bb489f7
        if not hasattr(self, "LJPARAMETERS"):
            return 0
        elif self.LJPARAMETERS.NRATT2 < 1:
            return 0
        else:
            for lj in self.LJPARAMETERS.content:
                if C12 == lj.C12 and C6 == lj.C6:
                    return lj.IAC
            return 0  # LJ parameter not found

<<<<<<< HEAD
    def get_LJparameter_from_IAC(self, IAC: int):
=======
    def get_LJparameter_from_IAC(self, IAC:int):
        """get the LJ parameter from the IAC number

        Parameters
        ----------
        IAC : int
            [description]
        """
>>>>>>> 3bb489f7
        if not hasattr(self, "LJPARAMETERS"):
            raise Exception("no LJPARAMETERS block to search in")
        if (IAC**2 - 1) > self.LJPARAMETERS.NRATT2:
            raise Exception("IAC key is too larger than IACs in LJ block")
<<<<<<< HEAD
        return self.LJPARAMETERS.content[(IAC**2 - 1)]

    def add_new_atom(
        self,
        ATNM: int = 0,
        MRES: int = 0,
        PANM: str = "_",
        IAC: int = 1,
        MASS: float = 1.0,
        CG: int = 0,
        CGC: int = 1,
        INE: list = [],
        INE14: list = [],
        verbose=False,
        C6: float = None,
        C12: float = None,
        CS6: float = 0,
        CS12: float = 0,
        IACname: str = None,
    ):
=======
        return self.LJPARAMETERS.content[(IAC**2 -1)]


    def add_new_atom(self, ATNM:int=0, MRES:int=0, PANM:str='_', IAC:int=1, MASS:float=1.0, CG:int=0, CGC:int=1, INE:list=[], INE14:list=[], verbose=False, C6:float=None, C12:float=None, CS6:float=0, CS12:float=0, IACname:str=None):
        """add a atom to a system (with creating a new atomtype if needed and adding LJ parameters if needed)

        Parameters
        ----------
        ATNM : int, optional
            number of the atom in the system, by default 0
        MRES : int, optional
            residue number, by default 0
        PANM : str, optional
            name of the atom, by default '_'
        IAC : int, optional
            atomtype number of the atom, by default 1
        MASS : float, optional
            mass of the atom, by default 1.0
        CG : int, optional
            charge of the atom, by default 0
        CGC : int, optional
            charge group bool, by default 1
        INE : list, optional
            INE list, by default []
        INE14 : list, optional
            INE14 list, by default []
        C6 : float, optional
            C6 value, by default None
        C12 : float, optional
            C12 value, by default None
        CS6 : float, optional
            CS6 value, by default 0
        CS12 : float, optional
            CS12 value, by default 0
        IACname : str, optional
            new IACname if NONE PANM is used, by default None
        """
>>>>>>> 3bb489f7
        if IACname is None:
            IACname = PANM

        # Find IAC and (if needed) add a new LJ Parameter
        if C6 is not None or C12 is not None:  # need to find PANM and IAC
            if hasattr(self, "LJPARAMETERS"):
                IAC = self.find_LJparameterNumber(C6=C6, C12=C12)
                if IAC == 0:  # IAC not found -> add new LJ parameter
                    self.add_new_LJparameter(
                        C6=C6, C12=C12, CS6=CS6, CS12=CS12, verbose=verbose, AddATOMTYPENAME=IACname
                    )
                    IAC = self.LJPARAMETERS.content[-1].IAC
                    if verbose:
                        print("New Atomtype with LJ parameters added. IAC found as: " + str(IAC))
            else:
                self.add_new_LJparameter(C6=C6, C12=C12, CS6=CS6, CS12=CS12, verbose=verbose, AddATOMTYPENAME=IACname)
                IAC = 1

        self.add_new_soluteatom(
            ATNM=ATNM, MRES=MRES, PANM=PANM, IAC=IAC, MASS=MASS, CG=CG, CGC=CGC, INE=INE, INE14=INE14
        )

    def add_new_CONSTRAINT(self, IC: int, JC: int, ICC: float, verbose=False):
        """
        adds a CONSTRAINT entry to the topology

        Parameters
        ----------
        IC : int
            atom index I
        JC : int
            atom index J
        ICC : float
            constraint length
        verbose : bool, optional
        """
        if not hasattr(self, "CONSTRAINT"):
            self.add_block(blocktitle="CONSTRAINT", content=[], verbose=verbose)
            self.CONSTRAINT.NCON = 0
        if not hasattr(self, "BONDSTRETCHTYPE"):
            self.add_block(blocktitle="BONDSTRETCHTYPE", content=list(), verbose=verbose)

        # find the bondstretchtype number or create new bondstretchtype
        bond_type_number = 0
        iterator = 1
        newBondStretchType = blocks.bondstretchtype_type(CB=1, CHB=1, B0=ICC)
        for bond_type in self.BONDSTRETCHTYPE.content:
            if bond_type.B0 == newBondStretchType.B0:
                break
            else:
                iterator += 1
        bond_type_number = iterator
        if iterator > len(self.BONDSTRETCHTYPE.content):  # bond type was not found -> add new bondtype
            self.BONDSTRETCHTYPE.content.append(newBondStretchType)
            self.BONDSTRETCHTYPE.NBTY += 1
        self.CONSTRAINT.content.append(blocks.constraint_type(IC=IC, JC=JC, ICC=bond_type_number))
        self.CONSTRAINT.NCON += 1

    def add_new_TEMPERATUREGROUPS(self, number: str, verbose=False):
        if not hasattr(self, "TEMPERATUREGROUPS"):
            defaultContent = ["0", "Dummy"]
            self.add_block(blocktitle="TEMPERATUREGROUPS", content=defaultContent, verbose=verbose)
            self.TEMPERATUREGROUPS.content.append([number])
            self.TEMPERATUREGROUPS.content.remove(["Dummy"])
        else:
            if len(self.TEMPERATUREGROUPS.content) < 1:
                self.TEMPERATUREGROUPS.content.append(["0"])
            self.TEMPERATUREGROUPS.content.append([number])
        self.TEMPERATUREGROUPS.content[0][0] = str(int(self.TEMPERATUREGROUPS.content[0][0]) + 1)

    def add_new_SOLUTEMOLECULES(self, number: str, verbose=False):
        if not hasattr(self, "SOLUTEMOLECULES"):
            defaultContent = ["0", "Dummy"]
            self.add_block(blocktitle="SOLUTEMOLECULES", content=defaultContent, verbose=verbose)
            self.SOLUTEMOLECULES.content.append([number])
            self.SOLUTEMOLECULES.content.remove(["Dummy"])
        else:
            if len(self.SOLUTEMOLECULES.content) < 1:
                self.SOLUTEMOLECULES.content.append(["0"])
            self.SOLUTEMOLECULES.content.append([number])
        self.SOLUTEMOLECULES.content[0][0] = str(int(self.SOLUTEMOLECULES.content[0][0]) + 1)

    def add_new_PRESSUREGROUPS(self, number: str, verbose=False):
        if not hasattr(self, "PRESSUREGROUPS"):
            defaultContent = ["0", "Dummy"]
            self.add_block(blocktitle="PRESSUREGROUPS", content=defaultContent, verbose=verbose)
            self.PRESSUREGROUPS.content.append([number])
            self.PRESSUREGROUPS.content.remove(["Dummy"])
        else:
            if len(self.PRESSUREGROUPS.content) < 1:
                self.PRESSUREGROUPS.content.append(["0"])
            self.PRESSUREGROUPS.content.append([number])
        self.PRESSUREGROUPS.content[0][0] = str(int(self.PRESSUREGROUPS.content[0][0]) + 1)

    def get_mass(self) -> float:
        """
        Calculates the total mass of the solute molecule

        Returns
        -------
        float
            total mass in a.u.
        """
        mass = 0
        if hasattr(self, "SOLUTEATOM"):
            for i in self.SOLUTEATOM.content:
                mass += i.MASS
        return mass

    def get_diff_to_top(self, top: TopType):
        for block in self._block_order[1:]:
            if hasattr(self, block):
                if hasattr(top, block):
                    if getattr(self, block).block_to_string() != getattr(top, block).block_to_string():
                        print("Block " + block + " is different")
                        print("self: " + str(getattr(self, block)))
                        print("top: " + str(getattr(top, block)))
                        print("\n")<|MERGE_RESOLUTION|>--- conflicted
+++ resolved
@@ -446,10 +446,7 @@
         else:
             return int(self.ATOMTYPENAME.content[0][0])
 
-<<<<<<< HEAD
     def add_new_atomtype(self, name: str, verbose=False):
-=======
-    def add_new_atomtype(self, name:str, verbose=False):
         """add a atomtype to ATOMTYPENAME block
 
         Parameters
@@ -459,7 +456,6 @@
         verbose : bool, optional
             by default False
         """
->>>>>>> 3bb489f7
         if not hasattr(self, "ATOMTYPENAME"):
             defaultContent = ["0", "Dummy"]
             self.add_block(blocktitle="ATOMTYPENAME", content=defaultContent, verbose=verbose)
@@ -471,10 +467,7 @@
             self.ATOMTYPENAME.content.append([name])
         self.ATOMTYPENAME.content[0][0] = str(int(self.ATOMTYPENAME.content[0][0]) + 1)
 
-<<<<<<< HEAD
     def add_new_resname(self, name: str, verbose=False):
-=======
-    def add_new_resname(self, name:str, verbose=False):
         """add a resname to the RESNAME block
 
         Parameters
@@ -484,7 +477,6 @@
         verbose : bool, optional
             by default False
         """
->>>>>>> 3bb489f7
         if not hasattr(self, "RESNAME"):
             defaultContent = ["0", "Dummy"]
             self.add_block(blocktitle="RESNAME", content=defaultContent, verbose=verbose)
@@ -494,7 +486,6 @@
             if len(self.RESNAME.content) < 1:
                 self.RESNAME.content.append(["0"])
             self.RESNAME.content.append([name])
-<<<<<<< HEAD
         self.RESNAME.content[0][0] = str(int(self.RESNAME.content[0][0]) + 1)
 
     def add_new_soluteatom(
@@ -510,13 +501,8 @@
         INE14: list = [],
         verbose=False,
     ):
-=======
-        self.RESNAME.content[0][0] = str(int(self.RESNAME.content[0][0])+1)
-
-    def add_new_soluteatom(self, ATNM:int=0, MRES:int=0, PANM:str="", IAC:int=0, MASS:float=0, CG:float=0, CGC:int=0, INE:list=[], INE14:list=[], verbose=False):
         """add a soluteatom to the SOLUTEATOM block
         """
->>>>>>> 3bb489f7
         if not hasattr(self, "SOLUTEATOM"):
             self.add_block(blocktitle="SOLUTEATOM", content=[], verbose=verbose)
             self.SOLUTEATOM.NRP = 0
@@ -545,12 +531,7 @@
         self.SOLUTEATOM.content.append(entry)
         self.SOLUTEATOM.NRP += 1
 
-<<<<<<< HEAD
     def add_new_bond(self, k: float, b0: float, atomI: int, atomJ: int, includesH: bool = False, verbose=False):
-        # check if all classes are ready, if not create
-=======
-
-    def add_new_bond(self, k:float, b0:float, atomI:int, atomJ:int, includesH:bool = False, verbose=False):
         """add a bond between atom I and J to the BOND block
 
         Parameters
@@ -567,7 +548,6 @@
             wheter it should be added to BOND or BONDH, by default False
         """
         #check if all classes are ready, if not create
->>>>>>> 3bb489f7
         if not hasattr(self, "BONDSTRETCHTYPE"):
             self.add_block(blocktitle="BONDSTRETCHTYPE", content=list(), verbose=verbose)
         if includesH:
@@ -604,7 +584,6 @@
             self.BOND.content.append(newBond)
             self.BOND.NBON += 1
 
-<<<<<<< HEAD
     def add_new_angle(
         self,
         k: float,
@@ -617,10 +596,7 @@
         verbose=False,
         convertToQuartic=False,
     ):
-        # check if all classes are ready, if not create
-=======
-    def add_new_angle(self, k:float, kh:float, b0:float, atomI:int, atomJ:int, atomK:int, includesH:bool = False, verbose=False, convertToQuartic=False):
-        """add a angle between atom I, J and K to the ANGLE block
+      """add a angle between atom I, J and K to the ANGLE block
 
         Parameters
         ----------
@@ -642,7 +618,6 @@
             auto convert, by default False
         """
         #check if all classes are ready, if not create
->>>>>>> 3bb489f7
         if not hasattr(self, "BONDANGLEBENDTYPE"):
             self.add_block(blocktitle="BONDANGLEBENDTYPE", content=[], verbose=verbose)
         if includesH:
@@ -700,7 +675,6 @@
         kbT = 2.494323  # k boltzman * Temperature in kJ/mol
 
         # cosine is radian, but harmonic force constant is in degree -> first cos inside has to be calculated in degree
-<<<<<<< HEAD
         term1 = (math.cos((b0 + math.sqrt((kbT / kh))) * math.pi / 180) - math.cos(b0rad)) ** 2
         term2 = (math.cos((b0 - math.sqrt((kbT / kh))) * math.pi / 180) - math.cos(b0rad)) ** 2
         return 2 * kbT / (term1 + term2)
@@ -717,14 +691,7 @@
         includesH: bool = False,
         verbose=False,
     ):
-        # check if all classes are ready, if not create
-=======
-        term1 = (math.cos((b0 + math.sqrt((kbT/kh)))*math.pi/180) - math.cos(b0rad))**2
-        term2 = (math.cos((b0 - math.sqrt((kbT/kh)))*math.pi/180) - math.cos(b0rad))**2
-        return 2*kbT/(term1 + term2)
-
-    def add_new_torsiondihedral(self, CP:float, PD:float, NP:int, atomI:int, atomJ:int, atomK:int, atomL:int, includesH:bool = False, verbose=False):
-        """add a torsiondihedral between atom I, J, K and L to the TORSIONDIHEDRAL block
+         """add a torsiondihedral between atom I, J, K and L to the TORSIONDIHEDRAL block
 
         Parameters
         ----------
@@ -746,7 +713,6 @@
             DIHEDRAL or DIHEDRALH, by default False
         """
         #check if all classes are ready, if not create
->>>>>>> 3bb489f7
         if not hasattr(self, "TORSDIHEDRALTYPE"):
             self.add_block(blocktitle="TORSDIHEDRALTYPE", content=[], verbose=verbose)
         if includesH:
@@ -782,12 +748,7 @@
             )
             self.DIHEDRAL.NPHI += 1
 
-<<<<<<< HEAD
     def add_new_impdihedral_type(self, CQ: float, Q0: float, verbose=False):
-        # check if all classes are ready, if not create
-=======
-    
-    def add_new_impdihedral_type(self, CQ:float, Q0:float, verbose=False):
         """add a new impodihedraltype
 
         Parameters
@@ -798,14 +759,12 @@
             Q0
         """
         #check if all classes are ready, if not create
->>>>>>> 3bb489f7
         if not hasattr(self, "IMPDIHEDRALTYPE"):
             self.add_block(blocktitle="IMPDIHEDRALTYPE", content=[], verbose=verbose)
         newIMPDIHEDRALTYPE = blocks.impdihedraltype_type(CQ=CQ, Q0=Q0)
         self.IMPDIHEDRALTYPE.content.append(newIMPDIHEDRALTYPE)
         self.IMPDIHEDRALTYPE.NQTY += 1
 
-<<<<<<< HEAD
     def add_new_impdihedral(
         self,
         CQ: float,
@@ -817,10 +776,6 @@
         includesH: bool = False,
         verbose=False,
     ):
-        # check if all classes are ready, if not create
-=======
-
-    def add_new_impdihedral(self, CQ:float, Q0:float, atomI:int, atomJ:int, atomK:int, atomL:int, includesH:bool = False, verbose=False):
         """add a new impdihedral
 
         Parameters
@@ -841,7 +796,6 @@
             IMPDIHEDRALH or IMPDIHEDRAL, by default False
         """
         #check if all classes are ready, if not create
->>>>>>> 3bb489f7
         if not hasattr(self, "IMPDIHEDRALTYPE"):
             self.add_block(blocktitle="IMPDIHEDRALTYPE", content=[], verbose=verbose)
         if includesH:
@@ -879,7 +833,6 @@
     def add_new_crossdihedral(self, verbose=False):
         raise NotImplementedError("Who needs this???? Could you plox implement it. UwU")
 
-<<<<<<< HEAD
     def add_new_LJparameter(
         self,
         C6: float,
@@ -891,8 +844,6 @@
         AddATOMTYPENAME: str = None,
         lowerBound: float = 1e-100,
     ):
-=======
-    def add_new_LJparameter(self, C6:float, C12:float, CS6:float=0, CS12:float=0, combination_rule:str="geometric", verbose=False, AddATOMTYPENAME:str=None, lowerBound:float=1e-100):
         """add a LJ entry to the LJ parameter block
 
         Parameters
@@ -908,7 +859,6 @@
         lowerBound : float, optional
             saftey, by default 1e-100
         """
->>>>>>> 3bb489f7
         if not hasattr(self, "LJPARAMETERS"):
             self.add_block(blocktitle="LJPARAMETERS", content=[], verbose=verbose)
             self.LJPARAMETERS.NRATT2 = 0
@@ -948,13 +898,9 @@
             if int(self.ATOMTYPENAME.content[0][0]) != self.LJPARAMETERS.content[-1].IAC:
                 raise IndexError("Missmatch between number of ATOMTYPNAMEs and LJPARAMETERS")
 
-<<<<<<< HEAD
+
     def find_LJparameterNumber(self, C12: float, C6: float) -> int:
-=======
-
-    def find_LJparameterNumber(self, C12:float, C6:float) -> int:
         """find the LJ parameter number"""
->>>>>>> 3bb489f7
         if not hasattr(self, "LJPARAMETERS"):
             return 0
         elif self.LJPARAMETERS.NRATT2 < 1:
@@ -965,10 +911,8 @@
                     return lj.IAC
             return 0  # LJ parameter not found
 
-<<<<<<< HEAD
+
     def get_LJparameter_from_IAC(self, IAC: int):
-=======
-    def get_LJparameter_from_IAC(self, IAC:int):
         """get the LJ parameter from the IAC number
 
         Parameters
@@ -976,12 +920,11 @@
         IAC : int
             [description]
         """
->>>>>>> 3bb489f7
+
         if not hasattr(self, "LJPARAMETERS"):
             raise Exception("no LJPARAMETERS block to search in")
         if (IAC**2 - 1) > self.LJPARAMETERS.NRATT2:
             raise Exception("IAC key is too larger than IACs in LJ block")
-<<<<<<< HEAD
         return self.LJPARAMETERS.content[(IAC**2 - 1)]
 
     def add_new_atom(
@@ -1002,11 +945,6 @@
         CS12: float = 0,
         IACname: str = None,
     ):
-=======
-        return self.LJPARAMETERS.content[(IAC**2 -1)]
-
-
-    def add_new_atom(self, ATNM:int=0, MRES:int=0, PANM:str='_', IAC:int=1, MASS:float=1.0, CG:int=0, CGC:int=1, INE:list=[], INE14:list=[], verbose=False, C6:float=None, C12:float=None, CS6:float=0, CS12:float=0, IACname:str=None):
         """add a atom to a system (with creating a new atomtype if needed and adding LJ parameters if needed)
 
         Parameters
@@ -1040,7 +978,6 @@
         IACname : str, optional
             new IACname if NONE PANM is used, by default None
         """
->>>>>>> 3bb489f7
         if IACname is None:
             IACname = PANM
 
