"""
    File:            gromos++ topo file functions
    Warnings: this CLASS IS NOT IMPLEMENTED!
    TODO:REWORK
    Description:
        in this lib, gromos topo file mainpulating functions are gathered
    Author: Marc Lehner, Benjamin Ries
"""

# imports
from copy import deepcopy
from typing import TypeVar, Union
import math

from pygromos.utils import bash as bash
from pygromos.files._basics import _general_gromos_file, parser
from pygromos.files.blocks import topology_blocks as blocks


TopType = TypeVar("Top")


# functions
def make_topolog(input_arg, build, param, seq, solve="H2O"):
    # define python command
    command = "make_top " + input_arg + " " + param + " " + seq + " " + solve + " \n"

    # execute command
    try:
        bash.execute(command=command)
    except Exception as err:
        bash.increment_error_level(err_prefix="Could not make_topology due to: ", old_err=err)

    return command


def combine_topologies():
    raise Exception("not implemented yet!")


def check_top():
    raise Exception("not implemented yet!")


# file Classes
class Top(_general_gromos_file._general_gromos_file):
    _gromos_file_ending: str = "top"

    def __init__(self, in_value: (str or dict or None or TopType), _future_file: bool = False):
        if type(in_value) is str:
            super().__init__(in_value=in_value, _future_file=_future_file)
        elif in_value is None:
            self.path = ""
            self.block_names = {}
            super().__init__(in_value=None)

        elif type(in_value) is __class__:
            raise Exception("not implemented yet!")
        else:
            raise Exception("not implemented yet!")

    def __add__(self, top: TopType) -> TopType:
        return self._add_top(top=top)

    def _add_top(self, top: Union[TopType, None], solvFrom1: bool = True, verbose: bool = False) -> TopType:
        """
        combines two topologies. Parameters are taken from the initial topology.
        But missing parameters from the second topology will be added.
        Can be used like com_top from Gromos++

        Parameters
        ----------
        top : TopType
            second topology to add to the first topology
        solvFrom1 : bool, optional
            should the solvent be taken from the first topology? (else second), by default True
        verbose : bool, optional
            extra print statements, by default True
        sanityCheck : bool, optional
            feature and compatibility check, by default True

        Returns
        -------
        TopType
            returns a topology made by combing two topologies
        """
        # create the return top
        retTop = deepcopy(self)
        if top is None:
            return retTop
        # add solv
        if not solvFrom1:
            if verbose:
                print("taking solvent from second topology")
            retTop.SOLVENTATOM = top.SOLVENTATOM
            retTop.SOLVENTCONSTR = top.SOLVENTCONSTR

        # calculate the shift of atom types of the second topology and add new atomtypes
        atomTypeShift = {}
        if not (hasattr(retTop, "ATOMTYPENAME") and len(retTop.ATOMTYPENAME.content) >= 2):
            setattr(retTop, "ATOMTYPENAME", deepcopy(top.ATOMTYPENAME))
            setattr(retTop, "LJPARAMETERS", deepcopy(top.LJPARAMETERS))
        for idx, atomT in enumerate(top.ATOMTYPENAME.content[1:]):  # new atomtypes to find names for
            foundAtomType = False
            for mainIdx, mainAtomT in enumerate(retTop.ATOMTYPENAME.content[1:]):  # AtomTypes in self to match against
                if atomT == mainAtomT:
                    foundAtomType = True
                    atomTypeShift.update({idx + 1: mainIdx + 1})
                    break
            if not foundAtomType:
                retTop.ATOMTYPENAME.content[0][0] = str(int(retTop.ATOMTYPENAME.content[0][0]) + 1)
                retTop.ATOMTYPENAME.content.append(atomT)
                atomTypeShift.update({idx + 1: retTop.ATOMTYPENAME.content[0][0]})
                ljType = top.get_LJparameter_from_IAC(IAC=idx + 1)
                retTop.add_new_LJparameter(C6=float(ljType.C6), C12=float(ljType.C12))

        if verbose:
            print("atomTypeShift: " + str(atomTypeShift))

        # add RESNAME
        for resname in top.RESNAME.content[1:]:
            retTop.add_new_resname(resname[0])

        # add SOLUTEATOM
        if hasattr(retTop, "SOLUTEATOM"):
            atnmShift = retTop.SOLUTEATOM.content[
                -1
            ].ATNM  # Number of atoms found in main top. Shift secondary top atoms accordingly
            mresShift = retTop.SOLUTEATOM.content[-1].MRES  # Number of molecules found in main top.
        else:
            atnmShift = 0
            mresShift = 0
        if verbose:
            print("atom number shift: " + str(atnmShift))
        if verbose:
            print("molecule number shift: " + str(mresShift))

        for atom in top.SOLUTEATOM.content:
            retTop.add_new_soluteatom(
                ATNM=atnmShift + atom.ATNM,
                MRES=mresShift + atom.MRES,
                PANM=atom.PANM,
                IAC=atomTypeShift[atom.IAC],
                MASS=atom.MASS,
                CG=atom.CG,
                CGC=atom.CGC,
                INE=[x + atnmShift for x in atom.INEvalues],
                INE14=[x + atnmShift for x in atom.INE14values],
            )

        # add bonds and bonds with H
        for bond in top.BOND.content:
            bondType = top.BONDSTRETCHTYPE.content[bond.ICB - 1]
            retTop.add_new_bond(k=bondType.CHB, b0=bondType.B0, atomI=bond.IB + atnmShift, atomJ=bond.JB + atnmShift)
        for bond in top.BONDH.content:
            bondType = top.BONDSTRETCHTYPE.content[bond.ICB - 1]
            retTop.add_new_bond(
                k=bondType.CHB, b0=bondType.B0, atomI=bond.IB + atnmShift, atomJ=bond.JB + atnmShift, includesH=True
            )

        # add angles and angles with H
        for angle in top.BONDANGLE.content:
            angleType = top.BONDANGLEBENDTYPE.content[angle.ICT - 1]
            retTop.add_new_angle(
                k=angleType.CT,
                kh=angleType.CHT,
                b0=angleType.T0,
                atomI=angle.IT + atnmShift,
                atomJ=angle.JT + atnmShift,
                atomK=angle.KT + atnmShift,
            )
        for angle in top.BONDANGLEH.content:
            angleType = top.BONDANGLEBENDTYPE.content[angle.ICT - 1]
            retTop.add_new_angle(
                k=angleType.CT,
                kh=angleType.CHT,
                b0=angleType.T0,
                atomI=angle.IT + atnmShift,
                atomJ=angle.JT + atnmShift,
                atomK=angle.KT + atnmShift,
                includesH=True,
            )

        # add diheadrals and diheadrals with H
        for dihdrl in top.DIHEDRAL.content:
            dihdrlType = top.TORSDIHEDRALTYPE.content[dihdrl.ICP - 1]
            retTop.add_new_torsiondihedral(
                CP=dihdrlType.CP,
                PD=dihdrlType.PD,
                NP=dihdrlType.NP,
                atomI=dihdrl.IP + atnmShift,
                atomJ=dihdrl.JP + atnmShift,
                atomK=dihdrl.KP + atnmShift,
                atomL=dihdrl.LP + atnmShift,
            )
        for dihdrl in top.DIHEDRALH.content:
            dihdrlType = top.TORSDIHEDRALTYPE.content[dihdrl.ICPH - 1]
            retTop.add_new_torsiondihedral(
                CP=dihdrlType.CP,
                PD=dihdrlType.PD,
                NP=dihdrlType.NP,
                atomI=dihdrl.IPH + atnmShift,
                atomJ=dihdrl.JPH + atnmShift,
                atomK=dihdrl.KPH + atnmShift,
                atomL=dihdrl.LPH + atnmShift,
                includesH=True,
            )

        # add impdihedrals with and without H
        for dihdrl in top.IMPDIHEDRAL.content:
            dihdrlType = top.IMPDIHEDRALTYPE.content[dihdrl.ICQ - 1]
            retTop.add_new_impdihedral(
                CQ=dihdrlType.CQ,
                Q0=dihdrlType.Q0,
                atomI=dihdrl.IQ + atnmShift,
                atomJ=dihdrl.JQ + atnmShift,
                atomK=dihdrl.KQ + atnmShift,
                atomL=dihdrl.LQ + atnmShift,
            )
        for dihdrl in top.IMPDIHEDRALH.content:
            dihdrlType = top.IMPDIHEDRALTYPE.content[dihdrl.ICQH - 1]
            retTop.add_new_impdihedral(
                CQ=dihdrlType.CQ,
                Q0=dihdrlType.Q0,
                atomI=dihdrl.IQH + atnmShift,
                atomJ=dihdrl.JQH + atnmShift,
                atomK=dihdrl.KQH + atnmShift,
                atomL=dihdrl.LQH + atnmShift,
                includesH=True,
            )

        # add SOLUTEMOLECULES
        for solmol in top.SOLUTEMOLECULES.content[1:]:
            retTop.add_new_SOLUTEMOLECULES(number=str(int(solmol[0]) + atnmShift))

        # add TEMPERATUREGROUPS
        for solmol in top.TEMPERATUREGROUPS.content[1:]:
            retTop.add_new_TEMPERATUREGROUPS(number=str(int(solmol[0]) + atnmShift))

        # add PRESSUREGROUPS
        for solmol in top.PRESSUREGROUPS.content[1:]:
            retTop.add_new_PRESSUREGROUPS(number=str(int(solmol[0]) + atnmShift))

        return retTop

    def __mul__(self, n_multiplication: int):
        return self.multiply_top(n_multiplication)

    def multiply_top(self, n_muliplication: int, unifyGroups: bool = False, verbose=False) -> TopType:

        # catch simple cases and create return top
        if n_muliplication == 0:
            return TopType(in_value=None)
        retTop = deepcopy(self)
        if n_muliplication == 1:
            return retTop

        top = deepcopy(self)  # for safe storage and reagsinment so that we can modifie

        n_loops = n_muliplication - 1  # -1 since first one is a deepcopy
        atnmShift = 0  # init for number of atoms. Will be determined in SOLUTEATOM
        mresShift = 0  # init for number of molecules. Will be determined in SOLUTEMOLECULES

        # start with additonal copies of all Blocks

        # multiply RESNAME
        if hasattr(top, "RESNAME") and len(top.RESNAME.content) > 0:
            retTop.RESNAME.content[0][0] = str(int(top.RESNAME.content[0][0]) * n_muliplication)
            for _ in range(n_loops):
                retTop.RESNAME.content.extend(top.RESNAME.content[1:])

        # multiply SOLUTEATOM
        if hasattr(top, "SOLUTEATOM") and len(top.SOLUTEATOM.content) > 0:
            atnmShift = top.SOLUTEATOM.content[-1].ATNM  # Number of atoms found in  top
            mresShift = top.SOLUTEATOM.content[-1].MRES  # Number of molecules found in top.

            if verbose:
                print("atnmShift:", atnmShift)
                print("mresShift:", mresShift)

            retTop.SOLUTEATOM.NRP *= n_muliplication

            for i in range(n_loops):
                for atom in top.SOLUTEATOM.content:
                    atom.ATNM += atnmShift
                    atom.MRES += mresShift
                    atom.INEvalues = [i + atnmShift for i in atom.INEvalues]  # TODO remove str/int conversion
                    atom.INE14values = [i + atnmShift for i in atom.INE14values]
                    retTop.SOLUTEATOM.content.append(deepcopy(atom))

        # multiply Bonds(H)
        if hasattr(top, "BOND") and len(top.BOND.content) > 0:
            retTop.BOND.NBON *= n_muliplication
            for i in range(n_loops):
                for bond in top.BOND.content:
                    bond.IB += atnmShift
                    bond.JB += atnmShift
                    retTop.BOND.content.append(deepcopy(bond))
        if hasattr(top, "BONDH") and len(top.BOND.content) > 0:
            retTop.BONDH.NBONH *= n_muliplication
            for i in range(n_loops):
                for bond in top.BONDH.content:
                    bond.IB += atnmShift
                    bond.JB += atnmShift
                    retTop.BONDH.content.append(deepcopy(bond))

        # multiply Angles(H)
        if hasattr(top, "BONDANGLE") and len(top.BONDANGLE.content) > 0:
            retTop.BONDANGLE.NTHE *= n_muliplication
            for i in range(n_loops):
                for angle in top.BONDANGLE.content:
                    angle.IT += atnmShift
                    angle.JT += atnmShift
                    angle.KT += atnmShift
                    retTop.BONDANGLE.content.append(deepcopy(angle))
        if hasattr(top, "BONDANGLEH") and len(top.BONDANGLEH.content) > 0:
            retTop.BONDANGLEH.NTHEH *= n_muliplication
            for i in range(n_loops):
                for angle in top.BONDANGLEH.content:
                    angle.IT += atnmShift
                    angle.JT += atnmShift
                    angle.KT += atnmShift
                    retTop.BONDANGLEH.content.append(deepcopy(angle))

        # multiply Impdihedrals(H)
        if hasattr(top, "IMPDIHEDRAL") and len(top.IMPDIHEDRAL.content) > 0:
            retTop.IMPDIHEDRAL.NQHI *= n_muliplication
            for i in range(n_loops):
                for angle in top.IMPDIHEDRAL.content:
                    angle.IQ += atnmShift
                    angle.JQ += atnmShift
                    angle.KQ += atnmShift
                    angle.LQ += atnmShift
                    retTop.IMPDIHEDRAL.content.append(deepcopy(angle))
        if hasattr(top, "IMPDIHEDRALH") and len(top.IMPDIHEDRALH.content) > 0:
            retTop.IMPDIHEDRALH.NQHIH *= n_muliplication
            for i in range(n_loops):
                for angle in top.IMPDIHEDRALH.content:
                    angle.IQH += atnmShift
                    angle.JQH += atnmShift
                    angle.KQH += atnmShift
                    angle.LQH += atnmShift
                    retTop.IMPDIHEDRALH.content.append(deepcopy(angle))

        # multiply Torsions(H)
        if hasattr(top, "DIHEDRAL") and len(top.DIHEDRAL.content) > 0:
            retTop.DIHEDRAL.NPHI *= n_muliplication
            for i in range(n_loops):
                for angle in top.DIHEDRAL.content:
                    angle.IP += atnmShift
                    angle.JP += atnmShift
                    angle.KP += atnmShift
                    angle.LP += atnmShift
                    retTop.DIHEDRAL.content.append(deepcopy(angle))
        if hasattr(top, "DIHEDRALH") and len(top.DIHEDRALH.content) > 0:
            retTop.DIHEDRALH.NPHIH *= n_muliplication
            for i in range(n_loops):
                for angle in top.DIHEDRALH.content:
                    angle.IPH += atnmShift
                    angle.JPH += atnmShift
                    angle.KPH += atnmShift
                    angle.LPH += atnmShift
                    retTop.DIHEDRALH.content.append(deepcopy(angle))

        if hasattr(top, "SOLUTEMOLECULES"):
            if unifyGroups and int(top.SOLUTEMOLECULES.content[0][0]) == 1:
                retTop.SOLUTEMOLECULES.content[1][0] = str(int(retTop.SOLUTEMOLECULES.content[1][0]) * n_muliplication)
            else:
                retTop.SOLUTEMOLECULES.content[0][0] = str(int(top.SOLUTEMOLECULES.content[0][0]) * n_muliplication)
                for i in range(n_loops):
                    groups = [str(int(i) + atnmShift) for i in top.SOLUTEMOLECULES.content[1]]
                    retTop.SOLUTEMOLECULES.content.append(groups)

        if hasattr(top, "TEMPERATUREGROUPS"):
            if unifyGroups and int(top.TEMPERATUREGROUPS.content[0][0]) == 1:
                retTop.TEMPERATUREGROUPS.content[1][0] = str(
                    int(retTop.TEMPERATUREGROUPS.content[1][0]) * n_muliplication
                )
            else:
                retTop.TEMPERATUREGROUPS.content[0][0] = str(int(top.TEMPERATUREGROUPS.content[0][0]) * n_muliplication)
                for i in range(n_loops):
                    groups = [str(int(i) + atnmShift) for i in top.TEMPERATUREGROUPS.content[1]]
                    retTop.TEMPERATUREGROUPS.content.append(groups)

        if hasattr(top, "PRESSUREGROUPS"):
            if unifyGroups and int(top.PRESSUREGROUPS.content[0][0]) == 1:
                retTop.PRESSUREGROUPS.content[1][0] = str(int(retTop.PRESSUREGROUPS.content[1][0]) * n_muliplication)
            else:
                retTop.PRESSUREGROUPS.content[0][0] = str(int(top.PRESSUREGROUPS.content[0][0]) * n_muliplication)
                for i in range(n_loops):
                    groups = [str(int(i) + atnmShift) for i in top.PRESSUREGROUPS.content[1]]
                    retTop.PRESSUREGROUPS.content.append(groups)

        # return everything
        return retTop

    def read_file(self):
        # Read blocks to string
        data = parser.read_general_gromos_file(self._orig_file_path)

        # translate the string subblocks
        blocks = {}
        for block_title in data:
            # print(block_title)
            self.add_block(blocktitle=block_title, content=data[block_title])
            blocks.update({block_title: self.__getattribute__(block_title)})
        return blocks

    def make_ordered(self, orderList: list = None):
        if orderList:
            self._block_order = orderList
        else:
            self._block_order = [
                "TITLE",
                "PHYSICALCONSTANTS",
                "TOPVERSION",
                "ATOMTYPENAME",
                "RESNAME",
                "SOLUTEATOM",
                "BONDSTRETCHTYPE",
                "BONDH",
                "BOND",
                "BONDANGLEBENDTYPE",
                "BONDANGLEH",
                "BONDANGLE",
                "IMPDIHEDRALTYPE",
                "IMPDIHEDRALH",
                "IMPDIHEDRAL",
                "TORSDIHEDRALTYPE",
                "DIHEDRALH",
                "DIHEDRAL",
                "CROSSDIHEDRALH",
                "CROSSDIHEDRAL",
                "LJPARAMETERS",
                "SOLUTEMOLECULES",
                "TEMPERATUREGROUPS",
                "PRESSUREGROUPS",
                "LJEXCEPTIONS",
                "SOLVENTATOM",
                "SOLVENTCONSTR",
            ]

    def get_num_atomtypes(self) -> int:
        if not hasattr(self, "ATOMTYPENAME"):
            return 0
        else:
            return int(self.ATOMTYPENAME.content[0][0])

    def add_new_atomtype(self, name: str, verbose=False):
        """add a atomtype to ATOMTYPENAME block

        Parameters
        ----------
        name : str
            new atomtype name
        verbose : bool, optional
            by default False
        """
        if not hasattr(self, "ATOMTYPENAME"):
            defaultContent = ["0", "Dummy"]
            self.add_block(blocktitle="ATOMTYPENAME", content=defaultContent, verbose=verbose)
            self.ATOMTYPENAME.content.append([name])
            self.ATOMTYPENAME.content.remove(["Dummy"])
        else:
            if len(self.ATOMTYPENAME.content) < 1:
                self.ATOMTYPENAME.content.append(["0"])
            self.ATOMTYPENAME.content.append([name])
        self.ATOMTYPENAME.content[0][0] = str(int(self.ATOMTYPENAME.content[0][0]) + 1)

    def add_new_resname(self, name: str, verbose=False):
        """add a resname to the RESNAME block

        Parameters
        ----------
        name : str
            resname name
        verbose : bool, optional
            by default False
        """
        if not hasattr(self, "RESNAME"):
            defaultContent = ["0", "Dummy"]
            self.add_block(blocktitle="RESNAME", content=defaultContent, verbose=verbose)
            self.RESNAME.content.append([name])
            self.RESNAME.content.remove(["Dummy"])
        else:
            if len(self.RESNAME.content) < 1:
                self.RESNAME.content.append(["0"])
            self.RESNAME.content.append([name])
        self.RESNAME.content[0][0] = str(int(self.RESNAME.content[0][0]) + 1)

    def add_new_soluteatom(
        self,
        ATNM: int = 0,
        MRES: int = 0,
        PANM: str = "",
        IAC: int = 0,
        MASS: float = 0,
        CG: float = 0,
        CGC: int = 0,
        INE: list = [],
        INE14: list = [],
        verbose=False,
    ):
        """add a soluteatom to the SOLUTEATOM block"""
        if not hasattr(self, "SOLUTEATOM"):
            self.add_block(blocktitle="SOLUTEATOM", content=[], verbose=verbose)
            self.SOLUTEATOM.NRP = 0
        # some auto set methods
        if ATNM == 0:
            ATNM = len(self.SOLUTEATOM.content) + 1
        if MRES == 0:
            if len(self.SOLUTEATOM.content) >= 1:
                MRES = self.SOLUTEATOM.content[-1].MRES + 1
            else:
                MRES = 1
        # create new entry
        entry = blocks.soluteatom_type(
            ATNM=ATNM,
            MRES=MRES,
            PANM=PANM,
            IAC=IAC,
            MASS=MASS,
            CG=CG,
            CGC=CGC,
            INE=len(INE),
            INEvalues=INE,
            INE14=len(INE14),
            INE14values=INE14,
        )
        self.SOLUTEATOM.content.append(entry)
        self.SOLUTEATOM.NRP += 1

    def add_new_bond(self, k: float, b0: float, atomI: int, atomJ: int, includesH: bool = False, verbose=False):
        """add a bond between atom I and J to the BOND block

        Parameters
        ----------
        k : float
            force konstant
        b0 : float
            distance at which the force is 0
        atomI : int
            atom I
        atomJ : int
            atom J
        includesH : bool, optional
            wheter it should be added to BOND or BONDH, by default False
        """
        # check if all classes are ready, if not create
        if not hasattr(self, "BONDSTRETCHTYPE"):
            self.add_block(blocktitle="BONDSTRETCHTYPE", content=list(), verbose=verbose)
        if includesH:
            if not hasattr(self, "BONDH"):
                self.add_block(blocktitle="BONDH", content=list(), verbose=verbose)
        else:
            if not hasattr(self, "BOND"):
                self.add_block(blocktitle="BOND", content=list(), verbose=verbose)

        # find the bondstretchtype number or create new bondstretchtype
        # TODO: add quartic force (CB)
        bond_type_number = 0
        iterator = 1
        quartic = k / (2 * (b0**2))
        newBondStretchType = blocks.bondstretchtype_type(CB=quartic, CHB=k, B0=b0)
        for bond_type in self.BONDSTRETCHTYPE.content:
            if bond_type.CHB == newBondStretchType.CHB and bond_type.B0 == newBondStretchType.B0:
                break
            else:
                iterator += 1
        bond_type_number = iterator
        if iterator > len(self.BONDSTRETCHTYPE.content):  # bond type was not found -> add new bondtype
            self.BONDSTRETCHTYPE.content.append(newBondStretchType)
            self.BONDSTRETCHTYPE.NBTY += 1

        # create new bond TODO: maybe check if already exists. But I will asume smart users
        newBond = blocks.top_bond_type(IB=atomI, JB=atomJ, ICB=bond_type_number)

        # check if we are adding a bond to BOND or BONDH
        if includesH:
            self.BONDH.content.append(newBond)
            self.BONDH.NBONH += 1
        else:
            self.BOND.content.append(newBond)
            self.BOND.NBON += 1

    def add_new_angle(
        self,
        k: float,
        kh: float,
        b0: float,
        atomI: int,
        atomJ: int,
        atomK: int,
        includesH: bool = False,
        verbose=False,
        convertToQuartic=False,
    ):
<<<<<<< HEAD
        """
            add a angle between atom I, J and K to the ANGLE block
=======
        """add a angle between atom I, J and K to the ANGLE block
>>>>>>> 1990f5d7

        Parameters
        ----------
        k : float
            force konstant
        kh : float
            force konstant harmonic
        b0 : float
            angle at which the force is 0
        atomI : int
            atom I
        atomJ : int
            atom J
        atomK : int
            atom K
        includesH : bool, optional
            ANGLE or ANGLEH, by default False
        convertToQuartic : bool, optional
            auto convert, by default False
        """
<<<<<<< HEAD

        # check if all classes are ready, if not create
=======
        # check if all classes are ready, if not create

>>>>>>> 1990f5d7
        if not hasattr(self, "BONDANGLEBENDTYPE"):
            self.add_block(blocktitle="BONDANGLEBENDTYPE", content=[], verbose=verbose)
        if includesH:
            if not hasattr(self, "BONDANGLEH"):
                self.add_block(blocktitle="BONDANGLEH", content=[], verbose=verbose)
        else:
            if not hasattr(self, "BONDANGLE"):
                self.add_block(blocktitle="BONDANGLE", content=[], verbose=verbose)

        # find the BONDANGLEBENDTYPE number or create new BONDANGLEBENDTYPE
        # TODO: add harmonic in the angle cosine force (CT)
        angle_type_number = 0
        iterator = 1
        if convertToQuartic:
            k = self.harmonic2quarticAngleConversion(kh, b0)
        for angle_type in self.BONDANGLEBENDTYPE.content:
            if angle_type.CT == k and angle_type.CHT == kh and angle_type.T0 == b0:
                break
            else:
                iterator += 1
        angle_type_number = iterator
        if iterator > len(self.BONDANGLEBENDTYPE.content):  # angle type was not found -> add new bondtype
            newBONDANGLEBENDTYPE = blocks.bondanglebendtype_type(CT=k, CHT=kh, T0=b0)
            self.BONDANGLEBENDTYPE.content.append(newBONDANGLEBENDTYPE)
            self.BONDANGLEBENDTYPE.NBTY += 1

        # create new angle TODO: maybe check if already exists. But I will asume smart users
        newAngle = blocks.bondangle_type(IT=atomI, JT=atomJ, KT=atomK, ICT=angle_type_number)
        # check if we are adding a bond to BONDANGLE or BONDANGLEH
        if includesH:
            self.BONDANGLEH.content.append(newAngle)
            self.BONDANGLEH.NTHEH += 1
        else:
            self.BONDANGLE.content.append(newAngle)
            self.BONDANGLE.NTHE += 1

    def harmonic2quarticAngleConversion(self, kh, b0):
        """conversion of a harmonic bondanglebending force constant to a cubic in cosine/quartic one

        Parameters
        ----------
        kh : float
            harmonic bondanglebending force constant (CHT)
        b0 : float
            bondangle 0

        Returns
        -------
        float
            cubic in cosine force constant (CT)
        """
        # This conversion is taken from GROMOS manual II 18.1. Conversion of force constants

        b0rad = b0 * math.pi / 180  # b0 in radians
        kbT = 2.494323  # k boltzman * Temperature in kJ/mol

        # cosine is radian, but harmonic force constant is in degree -> first cos inside has to be calculated in degree
        term1 = (math.cos((b0 + math.sqrt((kbT / kh))) * math.pi / 180) - math.cos(b0rad)) ** 2
        term2 = (math.cos((b0 - math.sqrt((kbT / kh))) * math.pi / 180) - math.cos(b0rad)) ** 2
        return 2 * kbT / (term1 + term2)

    def add_new_torsiondihedral(
        self,
        CP: float,
        PD: float,
        NP: int,
        atomI: int,
        atomJ: int,
        atomK: int,
        atomL: int,
        includesH: bool = False,
        verbose=False,
    ):
<<<<<<< HEAD
        """
            add a torsiondihedral between atom I, J, K and L to the TORSIONDIHEDRAL block
=======
        """add a torsiondihedral between atom I, J, K and L to the TORSIONDIHEDRAL block
>>>>>>> 1990f5d7

        Parameters
        ----------
        CP : float
            force constant
        PD : float
            phase
        NP : int
            multiplicity
        atomI : int
            atom I
        atomJ : int
            atom J
        atomK : int
            atom K
        atomL : int
            atom L
        includesH : bool, optional
            DIHEDRAL or DIHEDRALH, by default False
        """
<<<<<<< HEAD

=======
>>>>>>> 1990f5d7
        # check if all classes are ready, if not create
        if not hasattr(self, "TORSDIHEDRALTYPE"):
            self.add_block(blocktitle="TORSDIHEDRALTYPE", content=[], verbose=verbose)
        if includesH:
            if not hasattr(self, "DIHEDRALH"):
                self.add_block(blocktitle="DIHEDRALH", content=[], verbose=verbose)
        else:
            if not hasattr(self, "DIHEDRAL"):
                self.add_block(blocktitle="DIHEDRAL", content=[], verbose=verbose)

        # find the TORSDIHEDRALTYPE number or create new TORSDIHEDRALTYPE
        torsion_type_number = 0
        iterator = 1
        for torsion_type in self.TORSDIHEDRALTYPE.content:
            if torsion_type.CP == CP and torsion_type.PD == PD and torsion_type.NP == NP:
                break
            else:
                iterator += 1
        torsion_type_number = iterator  # found the torsion
        if iterator > len(self.TORSDIHEDRALTYPE.content):  # torsion type was not found -> add new bondtype
            newTORSDIHEDRALTYPE = blocks.torsdihedraltype_type(CP=CP, PD=PD, NP=NP)
            self.TORSDIHEDRALTYPE.content.append(newTORSDIHEDRALTYPE)
            self.TORSDIHEDRALTYPE.NPTY += 1

        # check if we are adding a bond to DIHEDRAL or DIHEDRALH
        if includesH:
            self.DIHEDRALH.content.append(
                blocks.dihedralh_type(IPH=atomI, JPH=atomJ, KPH=atomK, LPH=atomL, ICPH=torsion_type_number)
            )
            self.DIHEDRALH.NPHIH += 1
        else:
            self.DIHEDRAL.content.append(
                blocks.top_dihedral_type(IP=atomI, JP=atomJ, KP=atomK, LP=atomL, ICP=torsion_type_number)
            )
            self.DIHEDRAL.NPHI += 1

    def add_new_impdihedral_type(self, CQ: float, Q0: float, verbose=False):
        """add a new impodihedraltype

        Parameters
        ----------
        CQ : float
            force constant
        Q0 : float
            Q0
        """
        # check if all classes are ready, if not create
        if not hasattr(self, "IMPDIHEDRALTYPE"):
            self.add_block(blocktitle="IMPDIHEDRALTYPE", content=[], verbose=verbose)
        newIMPDIHEDRALTYPE = blocks.impdihedraltype_type(CQ=CQ, Q0=Q0)
        self.IMPDIHEDRALTYPE.content.append(newIMPDIHEDRALTYPE)
        self.IMPDIHEDRALTYPE.NQTY += 1

    def add_new_impdihedral(
        self,
        CQ: float,
        Q0: float,
        atomI: int,
        atomJ: int,
        atomK: int,
        atomL: int,
        includesH: bool = False,
        verbose=False,
    ):
        """add a new impdihedral

        Parameters
        ----------
        CQ : float
            force constant
        Q0 : float
            Q0
        atomI : int
            atom I
        atomJ : int
            atom J
        atomK : int
            atom K
        atomL : int
            atom L
        includesH : bool, optional
            IMPDIHEDRALH or IMPDIHEDRAL, by default False
        """
        # check if all classes are ready, if not create
        if not hasattr(self, "IMPDIHEDRALTYPE"):
            self.add_block(blocktitle="IMPDIHEDRALTYPE", content=[], verbose=verbose)
        if includesH:
            if not hasattr(self, "IMPDIHEDRALH"):
                self.add_block(blocktitle="IMPDIHEDRALH", content=[], verbose=verbose)
        else:
            if not hasattr(self, "IMPDIHEDRAL"):
                self.add_block(blocktitle="IMPDIHEDRAL", content=[], verbose=verbose)

        # find the IMPDIHEDRALTYPE number or create new IMPDIHEDRALTYPE
        impdihedral_type_number = 1
        iterator = 1
        for imp_type in self.IMPDIHEDRALTYPE.content:
            if imp_type.CQ == CQ and imp_type.Q0 == Q0:
                break
            else:
                iterator += 1
            impdihedral_type_number = iterator  # found the torsion
        if iterator > len(self.IMPDIHEDRALTYPE.content):  # torsion type was not found -> add new bondtype
            self.add_new_impdihedral_type(CQ=CQ, Q0=Q0)

        # check if we are adding a bond to IMPDIHEDRALH or IMPDIHEDRALH
        if includesH:
            self.IMPDIHEDRALH.content.append(
                blocks.impdihedralh_type(IQH=atomI, JQH=atomJ, KQH=atomK, LQH=atomL, ICQH=impdihedral_type_number)
            )
            self.IMPDIHEDRALH.NQHIH += 1
        else:
            self.IMPDIHEDRAL.content.append(
                blocks.impdihedral_type(IQ=atomI, JQ=atomJ, KQ=atomK, LQ=atomL, ICQ=impdihedral_type_number)
            )
            self.IMPDIHEDRAL.NQHI += 1

    # TODO: add implementation
    def add_new_crossdihedral(self, verbose=False):
        raise NotImplementedError("Who needs this???? Could you plox implement it. UwU")

    def add_new_LJparameter(
        self,
        C6: float,
        C12: float,
        CS6: float = 0,
        CS12: float = 0,
        combination_rule: str = "geometric",
        verbose=False,
        AddATOMTYPENAME: str = None,
        lowerBound: float = 1e-100,
    ):
        """add a LJ entry to the LJ parameter block

        Parameters
        ----------
        C6 : float
        C12 : float
        CS6 : float, optional
        CS12 : float, optional
        combination_rule : str, optional
            no other options supported rigth now, by default "geometric"
        AddATOMTYPENAME : str, optional
            if not None a new atomtype is made, by default None
        lowerBound : float, optional
            saftey, by default 1e-100
        """
        if not hasattr(self, "LJPARAMETERS"):
            self.add_block(blocktitle="LJPARAMETERS", content=[], verbose=verbose)
            self.LJPARAMETERS.NRATT2 = 0
        # safety
        if C6 < lowerBound:
            C6 = lowerBound
        if C12 < lowerBound:
            C12 = lowerBound
        if CS6 < lowerBound:
            CS6 = lowerBound
        if CS12 < lowerBound:
            CS12 = lowerBound
        # add LJ parameter for all existing combinations
        num = 0
        nratt = int((math.sqrt(8 * self.LJPARAMETERS.NRATT2 + 1) - 1) / 2)
        for i in range(nratt):
            if combination_rule == "geometric":
                c6 = math.sqrt(float(C6 * self.LJPARAMETERS.content[num].C6))
                c12 = math.sqrt(float(C12 * self.LJPARAMETERS.content[num].C12))
                cs6 = math.sqrt(float(CS6 * self.LJPARAMETERS.content[num].CS6))
                cs12 = math.sqrt(float(CS12 * self.LJPARAMETERS.content[num].CS12))
            else:
                raise NotImplementedError("Error in add_new_LJparameter: desired combination rule not implemented")
            add = blocks.ljparameters_type(IAC=i + 1, JAC=nratt + 1, C6=c6, C12=c12, CS12=cs12, CS6=cs6)
            self.LJPARAMETERS.append(add)
            num += i + 2
        # add new LJ paramter to self
        add = blocks.ljparameters_type(IAC=nratt + 1, JAC=nratt + 1, C6=C6, C12=C12, CS12=CS12, CS6=CS6)
        self.LJPARAMETERS.append(add)
        self.LJPARAMETERS.NRATT2 += nratt + 1

        if AddATOMTYPENAME is not None:
            if not hasattr(self, "ATOMTYPENAME"):
                self.add_block(blocktitle="ATOMTYPENAME", content=[], verbose=verbose)
                self.LJPARAMETERS.NRATT = 0
            self.add_new_atomtype(AddATOMTYPENAME)
            if int(self.ATOMTYPENAME.content[0][0]) != self.LJPARAMETERS.content[-1].IAC:
                raise IndexError("Missmatch between number of ATOMTYPNAMEs and LJPARAMETERS")

    def find_LJparameterNumber(self, C12: float, C6: float) -> int:
        """find the LJ parameter number"""
        if not hasattr(self, "LJPARAMETERS"):
            return 0
        elif self.LJPARAMETERS.NRATT2 < 1:
            return 0
        else:
            for lj in self.LJPARAMETERS.content:
                if C12 == lj.C12 and C6 == lj.C6:
                    return lj.IAC
            return 0  # LJ parameter not found

    def get_LJparameter_from_IAC(self, IAC: int):
        """get the LJ parameter from the IAC number

        Parameters
        ----------
        IAC : int
            [description]
        """

        if not hasattr(self, "LJPARAMETERS"):
            raise Exception("no LJPARAMETERS block to search in")
        if (IAC**2 - 1) > self.LJPARAMETERS.NRATT2:
            raise Exception("IAC key is too larger than IACs in LJ block")
        return self.LJPARAMETERS.content[(IAC**2 - 1)]

    def add_new_atom(
        self,
        ATNM: int = 0,
        MRES: int = 0,
        PANM: str = "_",
        IAC: int = 1,
        MASS: float = 1.0,
        CG: int = 0,
        CGC: int = 1,
        INE: list = [],
        INE14: list = [],
        verbose=False,
        C6: float = None,
        C12: float = None,
        CS6: float = 0,
        CS12: float = 0,
        IACname: str = None,
    ):
        """add a atom to a system (with creating a new atomtype if needed and adding LJ parameters if needed)

        Parameters
        ----------
        ATNM : int, optional
            number of the atom in the system, by default 0
        MRES : int, optional
            residue number, by default 0
        PANM : str, optional
            name of the atom, by default '_'
        IAC : int, optional
            atomtype number of the atom, by default 1
        MASS : float, optional
            mass of the atom, by default 1.0
        CG : int, optional
            charge of the atom, by default 0
        CGC : int, optional
            charge group bool, by default 1
        INE : list, optional
            INE list, by default []
        INE14 : list, optional
            INE14 list, by default []
        C6 : float, optional
            C6 value, by default None
        C12 : float, optional
            C12 value, by default None
        CS6 : float, optional
            CS6 value, by default 0
        CS12 : float, optional
            CS12 value, by default 0
        IACname : str, optional
            new IACname if NONE PANM is used, by default None
        """
        if IACname is None:
            IACname = PANM

        # Find IAC and (if needed) add a new LJ Parameter
        if C6 is not None or C12 is not None:  # need to find PANM and IAC
            if hasattr(self, "LJPARAMETERS"):
                IAC = self.find_LJparameterNumber(C6=C6, C12=C12)
                if IAC == 0:  # IAC not found -> add new LJ parameter
                    self.add_new_LJparameter(
                        C6=C6, C12=C12, CS6=CS6, CS12=CS12, verbose=verbose, AddATOMTYPENAME=IACname
                    )
                    IAC = self.LJPARAMETERS.content[-1].IAC
                    if verbose:
                        print("New Atomtype with LJ parameters added. IAC found as: " + str(IAC))
            else:
                self.add_new_LJparameter(C6=C6, C12=C12, CS6=CS6, CS12=CS12, verbose=verbose, AddATOMTYPENAME=IACname)
                IAC = 1

        self.add_new_soluteatom(
            ATNM=ATNM, MRES=MRES, PANM=PANM, IAC=IAC, MASS=MASS, CG=CG, CGC=CGC, INE=INE, INE14=INE14
        )

    def add_new_CONSTRAINT(self, IC: int, JC: int, ICC: float, verbose=False):
        """
        adds a CONSTRAINT entry to the topology

        Parameters
        ----------
        IC : int
            atom index I
        JC : int
            atom index J
        ICC : float
            constraint length
        verbose : bool, optional
        """
        if not hasattr(self, "CONSTRAINT"):
            self.add_block(blocktitle="CONSTRAINT", content=[], verbose=verbose)
            self.CONSTRAINT.NCON = 0
        if not hasattr(self, "BONDSTRETCHTYPE"):
            self.add_block(blocktitle="BONDSTRETCHTYPE", content=list(), verbose=verbose)

        # find the bondstretchtype number or create new bondstretchtype
        bond_type_number = 0
        iterator = 1
        newBondStretchType = blocks.bondstretchtype_type(CB=1, CHB=1, B0=ICC)
        for bond_type in self.BONDSTRETCHTYPE.content:
            if bond_type.B0 == newBondStretchType.B0:
                break
            else:
                iterator += 1
        bond_type_number = iterator
        if iterator > len(self.BONDSTRETCHTYPE.content):  # bond type was not found -> add new bondtype
            self.BONDSTRETCHTYPE.content.append(newBondStretchType)
            self.BONDSTRETCHTYPE.NBTY += 1
        self.CONSTRAINT.content.append(blocks.constraint_type(IC=IC, JC=JC, ICC=bond_type_number))
        self.CONSTRAINT.NCON += 1

    def add_new_TEMPERATUREGROUPS(self, number: str, verbose=False):
        if not hasattr(self, "TEMPERATUREGROUPS"):
            defaultContent = ["0", "Dummy"]
            self.add_block(blocktitle="TEMPERATUREGROUPS", content=defaultContent, verbose=verbose)
            self.TEMPERATUREGROUPS.content.append([number])
            self.TEMPERATUREGROUPS.content.remove(["Dummy"])
        else:
            if len(self.TEMPERATUREGROUPS.content) < 1:
                self.TEMPERATUREGROUPS.content.append(["0"])
            self.TEMPERATUREGROUPS.content.append([number])
        self.TEMPERATUREGROUPS.content[0][0] = str(int(self.TEMPERATUREGROUPS.content[0][0]) + 1)

    def add_new_SOLUTEMOLECULES(self, number: str, verbose=False):
        if not hasattr(self, "SOLUTEMOLECULES"):
            defaultContent = ["0", "Dummy"]
            self.add_block(blocktitle="SOLUTEMOLECULES", content=defaultContent, verbose=verbose)
            self.SOLUTEMOLECULES.content.append([number])
            self.SOLUTEMOLECULES.content.remove(["Dummy"])
        else:
            if len(self.SOLUTEMOLECULES.content) < 1:
                self.SOLUTEMOLECULES.content.append(["0"])
            self.SOLUTEMOLECULES.content.append([number])
        self.SOLUTEMOLECULES.content[0][0] = str(int(self.SOLUTEMOLECULES.content[0][0]) + 1)

    def add_new_PRESSUREGROUPS(self, number: str, verbose=False):
        if not hasattr(self, "PRESSUREGROUPS"):
            defaultContent = ["0", "Dummy"]
            self.add_block(blocktitle="PRESSUREGROUPS", content=defaultContent, verbose=verbose)
            self.PRESSUREGROUPS.content.append([number])
            self.PRESSUREGROUPS.content.remove(["Dummy"])
        else:
            if len(self.PRESSUREGROUPS.content) < 1:
                self.PRESSUREGROUPS.content.append(["0"])
            self.PRESSUREGROUPS.content.append([number])
        self.PRESSUREGROUPS.content[0][0] = str(int(self.PRESSUREGROUPS.content[0][0]) + 1)

    def get_mass(self) -> float:
        """
        Calculates the total mass of the solute molecule

        Returns
        -------
        float
            total mass in a.u.
        """
        mass = 0
        if hasattr(self, "SOLUTEATOM"):
            for i in self.SOLUTEATOM.content:
                mass += i.MASS
        return mass

    def get_diff_to_top(self, top: TopType):
        for block in self._block_order[1:]:
            if hasattr(self, block):
                if hasattr(top, block):
                    if getattr(self, block).block_to_string() != getattr(top, block).block_to_string():
                        print("Block " + block + " is different")
                        print("self: " + str(getattr(self, block)))
                        print("top: " + str(getattr(top, block)))
                        print("\n")<|MERGE_RESOLUTION|>--- conflicted
+++ resolved
@@ -595,12 +595,7 @@
         verbose=False,
         convertToQuartic=False,
     ):
-<<<<<<< HEAD
-        """
-            add a angle between atom I, J and K to the ANGLE block
-=======
         """add a angle between atom I, J and K to the ANGLE block
->>>>>>> 1990f5d7
 
         Parameters
         ----------
@@ -621,13 +616,8 @@
         convertToQuartic : bool, optional
             auto convert, by default False
         """
-<<<<<<< HEAD
-
         # check if all classes are ready, if not create
-=======
-        # check if all classes are ready, if not create
-
->>>>>>> 1990f5d7
+
         if not hasattr(self, "BONDANGLEBENDTYPE"):
             self.add_block(blocktitle="BONDANGLEBENDTYPE", content=[], verbose=verbose)
         if includesH:
@@ -701,12 +691,7 @@
         includesH: bool = False,
         verbose=False,
     ):
-<<<<<<< HEAD
-        """
-            add a torsiondihedral between atom I, J, K and L to the TORSIONDIHEDRAL block
-=======
         """add a torsiondihedral between atom I, J, K and L to the TORSIONDIHEDRAL block
->>>>>>> 1990f5d7
 
         Parameters
         ----------
@@ -727,10 +712,6 @@
         includesH : bool, optional
             DIHEDRAL or DIHEDRALH, by default False
         """
-<<<<<<< HEAD
-
-=======
->>>>>>> 1990f5d7
         # check if all classes are ready, if not create
         if not hasattr(self, "TORSDIHEDRALTYPE"):
             self.add_block(blocktitle="TORSDIHEDRALTYPE", content=[], verbose=verbose)
