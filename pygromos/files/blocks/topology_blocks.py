import re
from enum import Enum
from typing import Type, Union, Iterable, List, Dict, Tuple
from collections import namedtuple
import inspect
import numpy as np
from numbers import Number

from pygromos.files.blocks._general_blocks import TITLE as generic_TITLE
from pygromos.files.blocks._general_blocks import _generic_gromos_block, _iterable_gromos_block, _generic_field


"""
   ENUMS
"""


class distant_Restraint_Type(Enum):
    half_harmonic_repulsive = -1
    full_harmonic_distance_restraint = 0
    half_harmonic_attractive = 1


class geometric_code(Enum):
    real_atom = 0
    virtual_H_atom_aliphaticC = 1
    virtual_H_atom_aromaticC = 2
    virtual_H_atoms_goc_aliph = 3
    virtual_H_atom_aliphaticC_strange = 4
    pseudo_H_atom_goc_H_atoms_CH3 = 5
    pseudo_H_atoms_goc_of_two_CH3 = 6
    pseudo_H_atoms_goc_of_three_CH3 = 7
    virtual_atoms_cog = -1
    virtual_atoms_com = -2


"""
   FIELDS
"""


class atom_pair_distanceRes(_generic_field):
    def __init__(
        self,
        i1: int,
        j1: int,
        k1: int,
        l1: int,
        type1: (geometric_code or int),
        i2: int,
        j2: int,
        k2: int,
        l2: int,
        type2: (geometric_code or int),
        r0: float,
        w0: float,
        rah: (distant_Restraint_Type or int),
        comment: str = "",
    ):
        """

        Parameters
        ----------
        i1 :    int
            id of atom i of first molecule
        j1 : int
            id of atom j of first molecule
        k1 : int
            id of atom k of first molecule
        l1 : int
             id of atom l of first molecule
        type1 : int
            geometric restraintype of first molecule
        i2 : int
            id of atom i of second molecule
        j2 : int
            id of atom j of second molecule
        k2 : int
            id of atom k of second molecule
        l2 : int
            id of atom l of second molecule
        type2 : int
            geometric restraintype of second molecule
        r0 :    float
            radius_0 of restraint
        w0 :    float
            weighting of restraint
        rah : int
            restraint_type
        comment :   str, optional
            comment for this restraint

        """

        try:
            self.atom1i = int(i1)
            self.atom1j = int(j1)
            self.atom1k = int(k1)
            self.atom1l = int(l1)

            if type(type1) is geometric_code:
                self.atom1ic = type1
            elif type(type1) is int or (type(type1) is str and str(type1).isdigit()):
                self.atom1ic = geometric_code(int(type1))
            else:
                raise ValueError("geometric index.rst atom1ic in atom_pair_distanceRes unknown\n" + str(type1))

            self.atom2i = int(i2)
            self.atom2j = int(j2)
            self.atom2k = int(k2)
            self.atom2l = int(l2)

            if type(type2) is geometric_code:
                self.atom2ic = type2
            elif type(type2) is int or (type(type2) is str and str(type2).isdigit()):
                self.atom2ic = geometric_code(int(type2))
            else:
                raise ValueError("geometric index.rst atom2ic in atom_pair_distanceRes unknown\n" + str(type2))

            self.radius_0 = float(r0)
            self.weight = float(w0)
            if type(rah) is int or (type(rah) is str and str(rah).isdigit()):
                self.disResType = distant_Restraint_Type(int(rah))
            elif type(rah) is distant_Restraint_Type:
                self.disResType = rah
            else:
                raise ValueError("DisresType in atom_pair_distanceRes unknown\n" + str(rah))
            self.comment = comment
        except IOError:
            raise IOError("COULD NOT convert a parameter for distancerestraint field into correct form!")

    def to_string(self):
        if len(self.comment) > 0 and not self.comment.endswith("\n"):
            self.comment += "\n"
        return (
            self.comment
            + "{:>5} {:>5} {:>5} {:>5} {:>5}    {:>5} {:>5} {:>5} {:>5} {:>5}  {:10.5f} {:10.5f} {:>3}\n".format(
                self.atom1i,
                self.atom1j,
                self.atom1k,
                self.atom1l,
                self.atom1ic.value,
                self.atom2i,
                self.atom2j,
                self.atom2k,
                self.atom2l,
                self.atom2ic.value,
                self.radius_0,
                self.weight,
                self.disResType.value,
            )
        )


class atom_mass_type(_generic_field):
    def __init__(self, N: int, ATMAS: float, ATMASN: str, comment: str = ""):
        self.N = N
        self.ATMAS = ATMAS
        self.ATMASN = ATMASN
        self.comment = comment

    def to_string(self):
        return self.comment + "{:<8} {:<3.4f} {:<5}\n".format(self.N, self.ATMAS, self.ATMASN)


"""
    BONDED TERM BLOCKS
"""


class bond_type(_generic_field):
    def __init__(
        self,
        ICB: int,
        CB: float,
        HB: float,
        B0: float,
        atomI: Union[str, Iterable[str]],
        atomJ: Union[str, Iterable[str]],
        specialNumber: int,
    ):
        """
               GROMOS bond-stretching parameters for one possible bond

        Parameters
        ----------
        ICB: int
            Bond type code
        CB: float
            Quartic bond-stretch force constant
        HB: float
            Harmonic bond-stretch force constant
        B0: float
            Ideal bond length
        atomI: str, Iterable[str]
            possible atom I useages
        atomJ: str, Iterable[str]
            possible atom J useages
        specialNumber: int
            No Idea @Todo: refactor later!
        """
        self.ICB = ICB
        self.CB = CB
        self.HB = HB
        self.B0 = B0
        self.atomI = atomI
        self.atomJ = atomJ
        self.specialNumber = specialNumber

    def to_string(self):
        str_line = self.comment + "\t{:<3} {:<1.7f}   {:<1.7f}    {:<1.7f}\n".format(
            self.ICB, self.CB, self.HB, self.B0
        )

        atomI = self.atomI
        atomJ = self.atomJ
        if isinstance(atomI, list):
            atomI = ",".join(atomI)
        if isinstance(atomJ, list):
            atomJ = ",".join(atomJ)

        str_line += "#\t{:<3} - {:<3}    {:<5}\n".format(atomI, atomJ, self.specialNumber)
        return str_line


class angle_type(_generic_field):
    def __init__(
        self,
        ICT: int,
        CT: float,
        CHT: float,
        T0: float,
        atomI: Union[str, Iterable[str]],
        atomJ: Union[str, Iterable[str]],
        atomK: Union[str, Iterable[str]],
        specialNumber: int,
    ):
        """
               GROMOS bond-stretching parameters for one possible bond

        Parameters
        ----------
        ICT: int
            Bond-angle type code
        CT: float
            Non-harmonic force constant
        CHT: float
            Harmonic force constant
        T0: float
            Ideal bond angle
        atomI: str, Iterable[str]
            possible atom I useages
        atomJ: str, Iterable[str]
            possible atom J useages
        atomK: str, Iterable[str]
            possible atom K useages
        specialNumber: int
            No Idea @Todo: refactor later!
        """
        self.ICT = ICT
        self.CT = CT
        self.CHT = CHT
        self.T0 = T0
        self.atomI = atomI
        self.atomJ = atomJ
        self.atomK = atomK
        self.specialNumber = specialNumber

    def to_string(self):
        str_line = self.comment + "\t{:<3} {:<1.7f}   {:<1.7f}    {:<1.7f}\n".format(
            self.ICT, self.CT, self.CHT, self.T0
        )

        atomI = self.atomI
        atomJ = self.atomJ
        atomK = self.atomK
        if isinstance(atomI, list):
            atomI = ",".join(atomI)
        if isinstance(atomJ, list):
            atomJ = ",".join(atomJ)
        if isinstance(atomK, list):
            atomK = ",".join(atomK)

        str_line += "#\t{:<3} - {:<3} - {:<3}     {:<5}\n".format(atomI, atomJ, atomK, self.specialNumber)
        return str_line


class dihedral_type(_generic_field):
    def __init__(
        self,
        ICP: int,
        CP: float,
        PD: float,
        NP: int,
        atomI: str,
        atomJ: str,
        atomK: str,
        atomL: str,
        special_number: float,
        concrete_example: str = "",
    ):
        """
            GROMOS improper (harmonic) dihedral angle parameters

        Parameters
        ----------
        ICQ: int
            Dihedral-angle type code
        CQ: float
            Force constant
        Q0: float
            Phase shift
        NP: float
            Multiplicity
        atomI: str
            Examples for atomI
        atomJ: str
            Examples for atomJ
        atomK: str
            Examples for atomK
        atomL: str
            Examples for atomL
        special_number: int
            No Idea @Todo: refactor later!
        concrete_example: str, optional
            giving a concrete example
        """
        self.ICP = ICP
        self.CP = CP
        self.PD = PD
        self.NP = NP
        self.atomI = atomI
        self.atomJ = atomJ
        self.atomK = atomK
        self.atomL = atomL
        self.concrete_example = concrete_example
        self.special_number = special_number

    def to_string(self):
        str_line = self.comment + "\t{:<3}   {:<3.3f}    {:<3.3f}   {:<3}\n".format(self.ICP, self.CP, self.PD, self.NP)

        atomI = self.atomI
        atomJ = self.atomJ
        atomK = self.atomK
        atomL = self.atomL

        if isinstance(atomI, list):
            atomI = ",".join(atomI)
        if isinstance(atomJ, list):
            atomJ = ",".join(atomJ)
        if isinstance(atomK, list):
            atomK = ",".join(atomK)
        if isinstance(atomL, list):
            atomL = ",".join(atomL)

        str_line += "#\t{:<3} - {:<3} - {:<3} - {:<3}    {:<5}\n".format(
            atomI, atomJ, atomK, atomL, self.special_number
        )
        str_line += "#\t{:20}\n".format(self.concrete_example.replace("#", ""))

        return str_line


class improper_dihedral_type(_generic_field):
    def __init__(self, ICQ: int, CQ: float, Q0: float, group_type: str, special_number: int):
        """
            GROMOS improper (harmonic) dihedral angle parameters

        Parameters
        ----------
        ICQ: int
            Improper dihedral-angle type code
        CQ: float
            Force constant
        Q0: float
            Ideal improper dihedral angle
        group_type: str
            Example Useage
        special_number: int
            No Idea @Todo: refactor later!
        """
        self.ICQ = ICQ
        self.CQ = CQ
        self.Q0 = Q0
        self.group_type = group_type
        self.special_number = special_number

    def to_string(self):
        str_line = self.comment + "\t{:<3} {:<1.7f}    {:<1.7f}\n".format(self.ICQ, self.CQ, self.Q0)
        str_line += "#\t{:<3}    {:<5}\n".format(self.group_type, self.special_number)
        return str_line


class single_atom_lj_pair_type(_generic_field):
    def __init__(
        self,
        IAC: int,
        TYPE: str,
        C6: float,
        C12_1: float,
        C12_2: float,
        C12_3: float,
        CS6: float,
        CS12: float,
        LJ14PAIR: Iterable[float],
    ):
        """

        Parameters
        ----------
        IAC: int
            vander wals type index.rst
        TYPE: str
            atom type
        C6: float
            square-root of C6
        C12_2: float
            square-root of C6
        C12_3: float
            square-root of C6
        CS6: float
            No Idea @Todo: refactor later!
        CS12: float
            No Idea @Todo: refactor later!
        LJ14PAIR: Iterable[float]
            No Idea @Todo: refactor later!
        """
        self.IAC = IAC
        self.TYPE = TYPE
        self.C6 = C6
        self.C12_1 = C12_1
        self.C12_2 = C12_2
        self.C12_3 = C12_3
        self.CS6 = CS6
        self.CS12 = CS12
        self.LJ14PAIR = LJ14PAIR

    def to_string(self):
        str_line = self.comment + "#\tIAC TYPE C6 C12_1 C12_2 C12_3\n"
        str_line += "\t{:<3} {:<3} {:<1.7f}   {:<1.7f} {:<1.7f}    {:<1.7f}\n".format(
            self.IAC, self.TYPE, self.C6, self.C12_1, self.C12_2, self.C12_3
        )
        str_line += "#\t CS6 CS12\n"
        str_line += "\t{:<3f} {:<3f}\n".format(self.CS6, self.CS12)
        str_line += "#\tLJPAIRS\n"
        str_line += "\t" + "\n\t".join([" ".join(map(str, x)) for x in self.LJ14PAIR]) + "\n"
        str_line += "#---\n"

        return str_line


class mixed_atom_lj_pair_type(_generic_field):
    def __init__(self, IACI: int, IACJ: int, C6: float, C12_1: float, C12_2: float, C12_3: float):
        self.IACI = IACI
        self.IACJ = IACJ
        self.C6 = C6
        self.C12_1 = C12_1
        self.C12_2 = C12_2
        self.C12_3 = C12_3

    def to_string(self):
        str_line = self.comment + "\t{:<3} {:<3} {:<1.7f}   {:<1.7f} {:<1.7f}    {:<1.7f}\n".format(
            self.IACI, self.IACI, self.C6, self.C12_1, self.C12_2, self.C12_3
        )
        return str_line


class special_atom_lj_pair_type(_generic_field):
    def __init__(self, c):
        """

        Parameters
        ----------
        IAC: int
            vander wals type index.rst
        TYPE: str
            atom type
        C6: float
            square-root of C6
        C12_2: float
            square-root of C6
        C12_3: float
            square-root of C6
        CS6: float
            No Idea @Todo: refactor later!
        CS12: float
            No Idea @Todo: refactor later!
        LJ14PAIR: Iterable[float]
            No Idea @Todo: refactor later!
        """
        self.c

    def to_string(self):
        str_line = self.comment + "\t{:<3}\n".format(
            self.c,
        )
        return str_line


"""
    NON-BONDED TERM BLOCKS
"""

"""
BLOCKS
"""
# forward declarations
TITLE: generic_TITLE = generic_TITLE


# general Topo Blocks


class FORCEFIELD(_generic_gromos_block):
    NAME: str

    def __init__(self, NAME: str = None, content=None):
        if content is None:
            super().__init__(name=self.__class__.__name__, used=True)
            self.NAME = NAME[0].strip()
        else:
            super().__init__(name=self.__class__.__name__, used=True, content=content)
            self.NAME = "\n".join(content)

    def block_to_string(self) -> str:
        result = self.name + self.line_seperator
        if hasattr(self, "NAME") and type(self.NAME) is str:
            result += self.NAME + self.line_seperator
        result += "END" + self.line_seperator
        return result


class MAKETOPVERSION(_generic_gromos_block):
    VERSION: str

    def __init__(self, VERSION: str = None, content=None):
        if content is None:
            super().__init__(name=self.__class__.__name__, used=True)
            self.VERSION = VERSION[0].strip()
        else:
            super().__init__(name=self.__class__.__name__, used=True, content=content)
            self.VERSION = "\n".join(content)

    def block_to_string(self) -> str:
        result = self.name + self.line_seperator
        result += self.VERSION + self.line_seperator
        result += "END" + self.line_seperator
        return result


class _topology_block(_generic_gromos_block):
    FORCEFIELD: FORCEFIELD
    MAKETOPVERSION: MAKETOPVERSION

    def __init__(self, FORCEFIELD, MAKETOPVERSION, content=None):
        super().__init__(name=self.__class__.__name__, used=True, content=content)
        self.FORCEFIELD = FORCEFIELD
        self.MAKETOPVERSION = MAKETOPVERSION


class _iterable_topology_block(_iterable_gromos_block):
    FORCEFIELD: FORCEFIELD
    MAKETOPVERSION: MAKETOPVERSION

    def __init__(self, FORCEFIELD: FORCEFIELD = None, MAKETOPVERSION: MAKETOPVERSION = None, content=None):
        super().__init__(self.__class__.__name__, used=True, content=content)
        self.FORCEFIELD = FORCEFIELD
        self.MAKETOPVERSION = MAKETOPVERSION

    def __deepcopy__(self, memo):
        # return block as string, split by line and cut block title and END
        newContent = self.block_to_string().split(self.line_seperator)[1:-2]
        block = type(self)(content=newContent)
        return block


"""
TOPOLOGY BLOCKS
"""
"""
Restraints Blocks
"""


class DISTANCERESSPEC(_generic_gromos_block):
    def __init__(
        self,
        KDISH: int = None,
        KDISC: int = None,
        RESTRAINTHEADER: list = None,
        RESTRAINTS: list = None,
        content: List[str] = None,
    ):
        """

        Parameters
        ----------
        KDISH :
        KDISC :
        RESTRAINTHEADER :
        RESTRAINTS :
        """

        if content is None:
            content = [
                "# KDISH, KDISC\n",
                str(KDISH) + "\t" + str(KDISC),
                "\t".join(RESTRAINTHEADER),
            ] + list(map(str, RESTRAINTS))
        super().__init__(used=True, name="DISTANCERESSPEC", content=content)

    def read_content_from_str(self, content: List[str]):
        # readout KDISH or KDISC
        # keys = content[0].replace("#", "").strip().split()
        KDISH, KDISC = content[1].split()

        # read list header:
        line_header = content[2].replace("#", "").split()
        # unify keys:
        key_dict = {"i": 1, "j": 1, "k": 1, "l": 1, "type": 1}
        renamed_header = []
        for x in line_header:
            if x in key_dict:
                renamed_header.append(x + str(key_dict[x]))
                key_dict[x] += 1
            else:
                renamed_header.append(x)
        RESTRAINTHEADER = renamed_header

        # read restraints
        RESTRAINTS = []
        for line in content[3:]:
            if not line.startswith("#") and len(line.split()) == len(RESTRAINTHEADER):
                values = line.split()
                RESTRAINTS_dict = {key: values[RESTRAINTHEADER.index(key)] for key in RESTRAINTHEADER}
                RESTRAINTS.append(atom_pair_distanceRes(**RESTRAINTS_dict))
            elif line.startswith("#"):
                continue
            else:
                print("WARNING! could not Read in :" + line)
                continue

        self.KDISH = KDISH
        self.KDISC = KDISC
        self.RESTRAINTHEADER = RESTRAINTHEADER
        self.RESTRAINTS = RESTRAINTS

    def block_to_string(self) -> str:
        result = self.name + self.line_seperator
        result += "# KDISH" + self.field_seperator + "KDISC" + self.line_seperator
        result += self.field_seperator + str(self.KDISH) + self.field_seperator + str(self.KDISC) + self.line_seperator
        result += "#{:>4} {:>5} {:>5} {:>5} {:>5}    {:>5} {:>5} {:>5} {:>5} {:>5}  {:>10} {:>10} {:>3}\n".format(
            *self.RESTRAINTHEADER
        )
        for x in self.RESTRAINTS:
            result += x.to_string()
        result += "END\n"
        return result


"""
FORCEFIELD BLOCKS
"""

"""
IFP - TYPE Blocks
"""


class MASSATOMTYPECODE(_iterable_topology_block):
    NRMATY: int
    NMATY: int
    table_header: Iterable[str] = ["N", "ATMAS", "ATMASN"]

    def __init__(
        self,
        content: Union[Iterable[atom_mass_type], Iterable[str]],
        FORCEFIELD: FORCEFIELD = None,
        MAKETOPVERSION: MAKETOPVERSION = None,
        NRMATY: int = None,
        NMATY: int = None,
    ):
        super().__init__(FORCEFIELD=FORCEFIELD, MAKETOPVERSION=MAKETOPVERSION, content=content)

        self._content = []
        if isinstance(content, list) and all([isinstance(x, str) for x in content]):
            self.read_content_from_str(content)
        elif isinstance(content, Iterable) and all([isinstance(x, atom_mass_type) for x in content]):
            self.content = content
        else:
            raise IOError("I don't understand the type of content: " + str(type(content)))

        if NRMATY is None:
            self.NRMATY = len(self.content)
        elif isinstance(NRMATY, int):
            if NRMATY == len(self.content):  # CHECK FOR POSSIBLE ERROR
                self.NRMATY = NRMATY
            else:
                raise ValueError("IN MASSATOMTYPECODE NRMATY is not equal to the ammount of MASSATOMTYPES.")
        else:
            raise IOError("I don't understand the type of NRMATY: " + str(type(NRMATY)))

        if NMATY is None:
            self.NMATY = max([x.N for x in self.content])
        elif isinstance(NMATY, int):
            if NMATY == max([x.N for x in self.content]):  # CHECK FOR POSSIBLE ERROR
                self.NMATY = NMATY
            else:
                raise ValueError("IN MASSATOMTYPECODE NMATY is not the maximal Mass atom type code.")
        else:
            raise IOError("I don't understand the type of NMATY: " + str(type(NMATY)))

    def read_content_from_str(self, content: (str, list)):

        if isinstance(content, str):
            lines = content.split("\n")
        else:
            lines = content

        if "NRMATY" in lines[0] and "NMATY" in lines[0]:
            NRMATY, NMATY = list(map(int, lines[1].strip().split()))

        table_start = 0
        for line in lines:
            table_start += 1
            if all([field in line for field in self.table_header]):
                break

        if table_start == len(lines):
            raise ValueError("Could not find the TABLE start in " + self.name)

        for field in lines[table_start:]:
            mass_atom_type_code, mass, mass_atom_name = field.strip().split()
            self.content.append(atom_mass_type(int(mass_atom_type_code), float(mass), str(mass_atom_name)))

        # print(self.content)

    def block_to_string(self) -> str:
        result = self.name + "\n"
        result += "#" + self.field_seperator + "NRMATY" + self.field_seperator + "NMATY" + self.line_seperator
        result += self.field_seperator + str(self.NRMATY) + self.field_seperator + str(self.NMATY) + self.line_seperator
        result += "# TABLE CONTENT: " + self.line_seperator
        result += "#" + self.field_seperator + self.field_seperator.join(self.table_header) + self.line_seperator
        for x in self.content:
            result += x.to_string()
        result += "END\n"

        return result


class BONDSTRETCHTYPECODE(_iterable_topology_block):
    NRBTY: int
    NBTY: int
    table_header: Iterable[str] = ["ICB(H)[N]", "CB[N]", "HB[N]", "B0[N]"]

    def __init__(
        self,
        content: Union[Iterable[bond_type], str],
        FORCEFIELD: FORCEFIELD = None,
        MAKETOPVERSION: MAKETOPVERSION = None,
        NRBTY: int = None,
        NBTY: int = None,
    ):
        """
                       GROMOS bond-stretching parameters

        Parameters
        ----------
        content: Union[Iterable[atom_mass_type], str]
        FORCEFIELD : FORCEFIELD
        MAKETOPVERSION : MAKETOPVERSION
        NRBTY : int, optional
            Number of bond types
        NBTY : int, optional
            Number of maximal bond index.rst
        """
        super().__init__(FORCEFIELD=FORCEFIELD, MAKETOPVERSION=MAKETOPVERSION, content=content)

        if isinstance(content, list) and all([isinstance(x, str) for x in content]):
            self.read_content_from_str(content)
        elif isinstance(content, Iterable) and all([isinstance(x, atom_mass_type) for x in content]):
            self.content = content
        else:
            raise IOError("I don't understand the type of content: " + str(type(content)))

        if NRBTY is None:
            self.NRBTY = len(self.content)
        elif isinstance(NRBTY, int):
            if NRBTY == len(self.content):  # CHECK FOR POSSIBLE ERROR
                self.NRBTY = NRBTY
            else:
                raise ValueError("IN MASSATOMTYPECODE NRMATY is not equal to the ammount of MASSATOMTYPES.")
        else:
            raise IOError("I don't understand the type of NRMATY: " + str(type(NRBTY)))

        if NBTY is None:
            self.NBTY = max([x.ICB for x in self.content])
        elif isinstance(NBTY, int):
            if NBTY == max([x.ICB for x in self.content]):  # CHECK FOR POSSIBLE ERROR
                self.NBTY = NBTY
            else:
                raise ValueError("IN MASSATOMTYPECODE NMATY is not the maximal Mass atom type code.")
        else:
            raise IOError("I don't understand the type of NMATY: " + str(type(NBTY)))

    def read_content_from_str(self, content: str):
        if isinstance(content, str):
            lines = content.split("\n")
        else:
            lines = content

        table_start = 0
        for line in lines:
            table_start += 1
            if all([field in line for field in self.table_header]):
                break

        if table_start == len(lines):
            raise ValueError("Could not find the TABLE start in " + self.name)

        table_lines = lines[table_start:]
        for field in table_lines:
            if not field.strip().startswith("#") and not len(field.strip()) == 0:
                ICB, CB, HB, B0 = field.strip().split()

                # nasty next line formatting of gromos
                comment_index = table_lines.index(field) + 1
                clean = re.sub("\(.*?\)", "", table_lines[comment_index])  # noqa # flake8: noqa
                split_line = [x for x in clean.replace("#", "").replace("-", "").strip().split("  ") if (len(x) > 0)]
                split_line = [x.split(",") if ("," in x) else x for x in split_line]
                if len(split_line) == 3:
                    atomI, atomJ, specialNumber = split_line
                elif len(split_line) == 2:
                    atomI, atomJ = split_line
                    specialNumber = 0

                # generate line
                params = bond_type(
                    ICB=int(ICB),
                    CB=float(CB),
                    HB=float(HB),
                    B0=float(B0),
                    atomI=atomI,
                    atomJ=atomJ,
                    specialNumber=float(specialNumber),
                )

                self.content.append(params)

    def block_to_string(self) -> str:
        result = self.name + "\n"
        result += "#" + self.field_seperator + "NRBTY" + self.field_seperator + "NBTY" + self.line_seperator
        result += "# TABLE CONTENT: " + self.line_seperator
        result += self.field_seperator + str(self.NRBTY) + self.field_seperator + str(self.NBTY) + self.line_seperator
        result += "#" + self.field_seperator + self.field_seperator.join(self.table_header) + self.line_seperator
        for x in self.content:
            result += x.to_string()
        result += "END\n"
        return result


class BONDANGLEBENDTYPECODE(_iterable_topology_block):
    NRTTY: int
    NTTY: int
    table_header: Iterable[str] = ["ICT(H)[N]", "CT[N]", "CHT[N]", "(T0[N])"]

    def __init__(
        self,
        content: Union[Iterable[angle_type], str],
        FORCEFIELD: FORCEFIELD = None,
        MAKETOPVERSION: MAKETOPVERSION = None,
        NRTTY: int = None,
        NTTY: int = None,
    ):
        """
                       GROMOS bond-stretching parameters

        Parameters
        ----------
        content: Union[Iterable[atom_mass_type], str]
        FORCEFIELD : FORCEFIELD
        MAKETOPVERSION : MAKETOPVERSION
        NRBTY : int, optional
            Number of bond types
        NBTY : int, optional
            Number of maximal bond index.rst
        """
        super().__init__(FORCEFIELD=FORCEFIELD, MAKETOPVERSION=MAKETOPVERSION, content=content)

        if isinstance(content, list) and all([isinstance(x, str) for x in content]):
            self.read_content_from_str(content)
        elif isinstance(content, Iterable) and all([isinstance(x, atom_mass_type) for x in content]):
            self.content = content
        else:
            raise IOError("I don't understand the type of content: " + str(type(content)))

        if NRTTY is None:
            self.NRTTY = len(self.content)
        elif isinstance(NRTTY, int):
            if NRTTY == len(self.content):  # CHECK FOR POSSIBLE ERROR
                self.NRBTY = NRTTY
            else:
                raise ValueError("IN MASSATOMTYPECODE NRMATY is not equal to the ammount of MASSATOMTYPES.")
        else:
            raise IOError("I don't understand the type of NRMATY: " + str(type(NRTTY)))

        if NTTY is None:
            self.NTTY = max([x.ICT for x in self.content])
        elif isinstance(NTTY, int):
            if NTTY == max([x.ICT for x in self.content]):  # CHECK FOR POSSIBLE ERROR
                self.NTTY = NTTY
            else:
                raise ValueError("IN MASSATOMTYPECODE NMATY is not the maximal Mass atom type code.")
        else:
            raise IOError("I don't understand the type of NMATY: " + str(type(NTTY)))

    def read_content_from_str(self, content: str):
        if isinstance(content, str):
            lines = content.split("\n")
        else:
            lines = content

        table_start = 0
        for line in lines:
            table_start += 1
            if all([field in line for field in self.table_header]):
                break

        if table_start == len(lines):
            raise ValueError("Could not find the TABLE start in " + self.name)

        table_lines = lines[table_start:]
        for field in table_lines:
            if not field.strip().startswith("#") and not len(field.strip()) == 0:
                ICT, CT, CHT, T0 = field.strip().split()

                # nasty next line formatting of gromos
                comment_index = table_lines.index(field) + 1
                clean = re.sub("\(.*?\)", "", table_lines[comment_index])  # noqa # flake8: noqa
                split_line = [x for x in clean.replace("#", "").replace("-", "").strip().split("  ") if (len(x) > 0)]
                split_line = [x.split(",") if ("," in x) else x for x in split_line]

                if len(split_line) == 4:
                    atomI, atomJ, atomK, specialNumber = split_line
                elif len(split_line) == 3:
                    atomI, atomJ, atomK = split_line
                    specialNumber = 0

                params = angle_type(
                    ICT=int(ICT),
                    CT=float(CT),
                    CHT=float(CHT),
                    T0=float(T0),
                    atomI=atomI,
                    atomJ=atomJ,
                    atomK=atomK,
                    specialNumber=int(specialNumber),
                )
                self.content.append(params)

    def block_to_string(self) -> str:
        result = self.name + "\n"
        result += "#" + self.field_seperator + "NRTTY" + self.field_seperator + "NTTY" + self.line_seperator
        result += self.field_seperator + str(self.NRTTY) + self.field_seperator + str(self.NTTY) + self.line_seperator
        result += "# TABLE CONTENT: " + self.line_seperator
        result += "#" + self.field_seperator + self.field_seperator.join(self.table_header) + self.line_seperator
        for x in self.content:
            result += x.to_string()
        result += "END\n"
        return result


class TORSDIHEDRALTYPECODE(_iterable_topology_block):
    NRPTY: int
    NPTY: int

    table_header: Iterable[str] = ["ICP(H)[N]", "CP[N]", "PD", "NP"]

    def __init__(
        self,
        content: Union[Iterable[dihedral_type], str],
        FORCEFIELD: FORCEFIELD = None,
        MAKETOPVERSION: MAKETOPVERSION = None,
        NRPTY: int = None,
        NPTY: int = None,
    ):
        """
                       GROMOS (trigonometric) dihedral torsional angle parameters

        Parameters
        ----------
        content: Union[Iterable[atom_mass_type], str]
        FORCEFIELD : FORCEFIELD
        MAKETOPVERSION : MAKETOPVERSION
        NRPTY : int, optional
            Number of dihedral-angle types
        NPTY : int, optional
            Number of maximal dihedral-angle index.rst
        """
        super().__init__(FORCEFIELD=FORCEFIELD, MAKETOPVERSION=MAKETOPVERSION, content=content)

        if isinstance(content, list) and all([isinstance(x, str) for x in content]):
            self.read_content_from_str(content)
        elif isinstance(content, Iterable) and all([isinstance(x, atom_mass_type) for x in content]):
            self.content = content
        else:
            raise IOError("I don't understand the type of content: " + str(type(content)))

        if NRPTY is None:
            self.NRPTY = len(self.content)
        elif isinstance(NRPTY, int):
            if NRPTY == len(self.content):  # CHECK FOR POSSIBLE ERROR
                self.NRPTY = NRPTY
            else:
                raise ValueError("IN MASSATOMTYPECODE NRMATY is not equal to the ammount of MASSATOMTYPES.")
        else:
            raise IOError("I don't understand the type of NRPTY: " + str(type(NRPTY)))

        if NPTY is None:
            self.NPTY = max([x.ICP for x in self.content])
        elif isinstance(NPTY, int):
            if NPTY == max([x.ICP for x in self.content]):  # CHECK FOR POSSIBLE ERROR
                self.NPTY = NPTY
            else:
                raise ValueError("IN MASSATOMTYPECODE NPTY is not the maximal Mass atom type code.")
        else:
            raise IOError("I don't understand the type of NMATY: " + str(type(NPTY)))

    def read_content_from_str(self, content: str):
        if isinstance(content, str):
            lines = content.split("\n")
        else:
            lines = content

        table_start = 0
        for line in lines:
            table_start += 1
            if all([field in line for field in self.table_header]):
                break

        if table_start == len(lines):
            raise ValueError("Could not find the TABLE start in " + self.name)

        table_lines = lines[table_start:]
        for field in table_lines:
            if not field.strip().startswith("#") and not len(field.strip()) == 0:
                ICP, CP, PD, NP = field.strip().split()

                # nasty next line formatting of gromos
                comment_index = table_lines.index(field) + 1
                clean = re.sub("\(.*?\)", "", table_lines[comment_index])  # noqa # flake8: noqa
                split_line = [x for x in clean.replace("#", "").strip().split(" ") if (len(x) > 0)]
                # print("splits", split_line)

                special_number = float(split_line[-1]) if (split_line[-1].isdigit()) else 0
                atom_dihedral_string = ["X" if (len(x) == 0) else x for x in split_line[0].split("-")]
                atom_dihedral_string = [
                    ["X" if (len(y) == 0) else y for y in x.split(",")] if ("," in x) else x
                    for x in atom_dihedral_string
                ]
                atom_dihedral_string = [x for x in split_line[0].split("-") if (len(x) > 0 and not x == "-")]

                # print("Atoms-String: ", atom_dihedral_string)

                if len(atom_dihedral_string) == 4:
                    atomI, atomJ, atomK, atomL = atom_dihedral_string
                elif len(atom_dihedral_string) == 2:
                    atomI, atomJ, atomK, atomL = ["X"] + atom_dihedral_string + ["X"]
                elif len(atom_dihedral_string) == 1:
                    atomI, atomJ, atomK, atomL = ["X"] + atom_dihedral_string + ["X"] + ["X"]
                else:
                    # print(atom_dihedral_string)
                    atomI, atomJ, atomK, atomL = atom_dihedral_string + ["X"]

                concrete_example = (
                    table_lines[comment_index + 1] if (table_lines[comment_index + 1].startswith("#")) else ""
                )
                # print(concrete_example)
                params = dihedral_type(
                    ICP=int(ICP),
                    CP=float(CP),
                    PD=float(PD),
                    NP=float(NP),
                    atomI=atomI,
                    atomJ=atomJ,
                    atomK=atomK,
                    atomL=atomL,
                    special_number=int(special_number),
                    concrete_example=concrete_example,
                )
                self.content.append(params)

    def block_to_string(self) -> str:
        result = self.name + "\n"
        result += "#" + self.field_seperator + "NRPTY" + self.field_seperator + "NPTY" + self.line_seperator
        result += self.field_seperator + str(self.NRPTY) + self.field_seperator + str(self.NPTY) + self.line_seperator
        result += "# TABLE CONTENT: " + self.line_seperator
        result += "#" + self.field_seperator + self.field_seperator.join(self.table_header) + self.line_seperator
        for x in self.content:
            result += x.to_string()
        result += "END\n"
        return result


class IMPDIHEDRALTYPECODE(_iterable_topology_block):
    NRQTY: int
    NQTY: int
    table_header: Iterable[str] = ["ICQ", "CQ", "Q0"]

    def __init__(
        self,
        content: Union[Iterable[improper_dihedral_type], str],
        FORCEFIELD: FORCEFIELD = None,
        MAKETOPVERSION: MAKETOPVERSION = None,
        NRQTY: int = None,
        NQTY: int = None,
    ):
        """
                       GROMOS improper dihedral type parameters

        Parameters
        ----------
        content: Union[Iterable[atom_mass_type], str]
        FORCEFIELD : FORCEFIELD
        MAKETOPVERSION : MAKETOPVERSION
        NRQTY : int, optional
            Number of improperDihedrals types
        NQTY : int, optional
            Number of maximal improperDihedrals index.rst
        """
        super().__init__(FORCEFIELD=FORCEFIELD, MAKETOPVERSION=MAKETOPVERSION, content=content)

        if isinstance(content, list) and all([isinstance(x, str) for x in content]):
            self.read_content_from_str(content)
        elif isinstance(content, Iterable) and all([isinstance(x, atom_mass_type) for x in content]):
            self.content = content
        else:
            raise IOError("I don't understand the type of content: " + str(type(content)))

        # print(self.content)

        if NRQTY is None:
            self.NRQTY = len(self.content)
        elif isinstance(NRQTY, int):
            if NRQTY == len(self.content):  # CHECK FOR POSSIBLE ERROR
                self.NRQTY = NRQTY
            else:
                raise ValueError("IN MASSATOMTYPECODE NRQTY is not equal to the ammount of MASSATOMTYPES.")
        else:
            raise IOError("I don't understand the type of NRQTY: " + str(type(NRQTY)))

        if NQTY is None:
            self.NQTY = max([x.ICQ for x in self.content])
        elif isinstance(NQTY, int):
            if NQTY == max([x.ICQ for x in self.content]):  # CHECK FOR POSSIBLE ERROR
                self.NQTY = NQTY
            else:
                raise ValueError("IN MASSATOMTYPECODE NQTY is not the maximal Mass atom type code.")
        else:
            raise IOError("I don't understand the type of NQTY: " + str(type(NQTY)))

    def read_content_from_str(self, content: str):
        if isinstance(content, str):
            lines = content.split("\n")
        else:
            lines = content

        table_start = 0
        for line in lines:
            table_start += 1
            if all([field in line for field in self.table_header]):
                break

        if table_start == len(lines):
            raise ValueError("Could not find the TABLE start in " + self.name)

        table_lines = lines[table_start:]
        for field in table_lines:
            if not field.strip().startswith("#") and not len(field.strip()) == 0:
                ICQ, CQ, Q0 = field.strip().split()

                # nasty next line formatting of gromos
                comment_index = table_lines.index(field) + 1
                clean = re.sub("\(.*?\)", "", table_lines[comment_index])  # noqa # flake8 ignore
                split_line = [x for x in clean.replace("#", "").replace("-", "").strip().split(" ") if (len(x) > 0)]
                split_line = [x.split(",") if ("," in x) else x for x in split_line]

                if len(split_line) == 3:
                    groupType, special_number = " ".join(split_line[:2]), split_line[2]
                elif len(split_line) == 2:
                    groupType = split_line
                    special_number = 0

                params = improper_dihedral_type(
                    ICQ=int(ICQ), CQ=float(CQ), Q0=float(Q0), group_type=groupType, special_number=int(special_number)
                )
                self.content.append(params)

    def block_to_string(self) -> str:
        result = self.name + "\n"
        result += "#" + self.field_seperator + "NRQTY" + self.field_seperator + "NQTY" + self.line_seperator
        result += self.field_seperator + str(self.NRQTY) + self.field_seperator + str(self.NQTY) + self.line_seperator
        result += "# TABLE CONTENT: " + self.line_seperator
        result += "#" + self.field_seperator + self.field_seperator.join(self.table_header) + self.line_seperator
        for x in self.content:
            result += x.to_string()
        result += "END\n"
        return result


class SINGLEATOMLJPAIR(_iterable_topology_block):
    NRATT: int
    table_header = ["IAC", "TYPE", "C6", "C12(1)", "C12(2)", "C12(3)"]

    def __init__(
        self,
        content,
        NRATT: int = None,
        FORCEFIELD: FORCEFIELD = None,
        MAKETOPVERSION: MAKETOPVERSION = None,
    ):
        """

        Parameters
        ----------
        content
        NRATT
        FORCEFIELD
        MAKETOPVERSION
        """
        super().__init__(FORCEFIELD=FORCEFIELD, MAKETOPVERSION=MAKETOPVERSION, content=content)

        if isinstance(content, list) and all([isinstance(x, str) for x in content]):
            self.read_content_from_str(content)
        elif isinstance(content, Iterable) and all([isinstance(x, atom_mass_type) for x in content]):
            self.content = content
        else:
            raise IOError("I don't understand the type of content: " + str(type(content)))

        if NRATT is None:
            self.NRATT = len(self.content)
        elif isinstance(NRATT, int):
            if NRATT == len(self.content):  # CHECK FOR POSSIBLE ERROR
                self.NRATT = NRATT
            else:
                raise ValueError("IN number of terms NRATT is not equal to the ammount of terms.")
        else:
            raise IOError("I don't understand the type of NRATT: " + str(type(NRATT)))

    def read_content_from_str(self, content: str):
        if isinstance(content, str):
            lines = content.split("\n")
        else:
            lines = content

        table_start = 0
        for line in lines:
            table_start += 1
            if all([field in line for field in self.table_header]):
                break

        if table_start == len(lines):
            raise ValueError("Could not find the TABLE start in " + self.name)

        table_lines = lines[table_start:]
        subblock_end = -1
        end_string = "#--"
        for subblock_start, field in enumerate(table_lines):
            if not field.strip().startswith("#") and not len(field.strip()) == 0 and subblock_start >= subblock_end:
                # print("START: ", field)
                IAC, TYPE, C6, C12_1, C12_2, C12_3 = field.strip().split()
                IAC, TYPE, C6, C12_1, C12_2, C12_3 = [
                    int(IAC),
                    str(TYPE),
                    float(C6),
                    float(C12_1),
                    float(C12_2),
                    float(C12_3),
                ]
                LJ14PAIR = []

                subblock_lines = 0
                secondCS = False
                for subblock_line in table_lines[subblock_start + 1 :]:
                    subblock_lines += 1
                    # print(subblock_line)
                    if end_string in subblock_line:
                        subblock_end = subblock_start + subblock_lines
                        break
                    elif not subblock_line.startswith("#") and not secondCS:
                        CS6, CS12 = list(map(float, subblock_line.strip().split()))
                        secondCS = True
                    elif not subblock_line.startswith("#") and subblock_lines > 2:
                        LJ14PAIR.append(list(map(int, subblock_line.split())))

                params = single_atom_lj_pair_type(
                    IAC=IAC,
                    TYPE=TYPE,
                    C6=C6,
                    C12_1=C12_1,
                    C12_2=C12_2,
                    C12_3=C12_3,
                    CS6=CS6,
                    CS12=CS12,
                    LJ14PAIR=LJ14PAIR,
                )
                # print(params)
                self.content.append(params)

    def block_to_string(self) -> str:
        result = self.name + "\n"
        result += "#" + self.field_seperator + "NRATT"
        result += self.field_seperator + str(self.NRATT) + self.line_seperator
        result += "# TABLE CONTENT: " + self.line_seperator
        result += "#" + self.field_seperator + self.field_seperator.join(self.table_header) + self.line_seperator
        for x in self.content:
            result += x.to_string()
        result += "END\n"
        return result


class MIXEDATOMLJPAIR(_iterable_topology_block):
    NRMTT: int
    table_header: Iterable[str] = ["IACI", "IACJ", "C6", "C12_1", "C12_2", "C12_3"]
    """
        GROMOS 43A1 normal van der Waals parameters for mixed atom type pairs (I,J)
    """

    def __init__(
        self,
        content,
        NRMTT: int = None,
        FORCEFIELD: FORCEFIELD = None,
        MAKETOPVERSION: MAKETOPVERSION = None,
    ):
        """

        Parameters
        ----------
        content
        NRATT
        FORCEFIELD
        MAKETOPVERSION
        """
        super().__init__(FORCEFIELD=FORCEFIELD, MAKETOPVERSION=MAKETOPVERSION, content=content)

        if isinstance(content, list) and all([isinstance(x, str) for x in content]):
            self.read_content_from_str(content)
        elif isinstance(content, Iterable) and all([isinstance(x, atom_mass_type) for x in content]):
            self.content = content
        else:
            raise IOError("I don't understand the type of content: " + str(type(content)))

        if NRMTT is None:
            self.NRMTT = len(self.content)
        elif isinstance(NRMTT, int):
            if NRMTT == len(self.content):  # CHECK FOR POSSIBLE ERROR
                self.NRMTT = NRMTT
            else:
                raise ValueError("IN number of terms NRMTT is not equal to the ammount of terms.")
        else:
            raise IOError("I don't understand the type of NRMTT: " + str(type(NRMTT)))

    def read_content_from_str(self, content: str):
        if isinstance(content, str):
            lines = content.split("\n")
        else:
            lines = content
        table_start = 0

        for line in lines:
            table_start += 1
            if all([field in line for field in self.table_header]):
                break

        if table_start == len(lines):  # as there is no table header in the file
            table_start = 0

        table_lines = lines[table_start:]
        for field in table_lines:
            if not field.startswith("#"):
                IACI, IACJ, C6, C12_1, C12_2, C12_3 = field.strip().split()
                self.content.append(
                    mixed_atom_lj_pair_type(
                        IACI=int(IACI),
                        IACJ=int(IACJ),
                        C6=float(C6),
                        C12_1=float(C12_1),
                        C12_2=float(C12_2),
                        C12_3=float(C12_3),
                    )
                )

    def block_to_string(self) -> str:
        result = self.name + "\n"
        result += "#" + self.field_seperator + "NRMTT" + self.line_seperator
        result += self.field_seperator + str(self.NRMTT) + self.line_seperator
        result += "# TABLE CONTENT: " + self.line_seperator
        result += "#" + self.field_seperator + self.field_seperator.join(self.table_header) + self.line_seperator
        for x in self.content:
            result += x.to_string()
        result += "END\n"
        return result


class SPECATOMLJPAIR(_iterable_topology_block):
    NRST: int
    table_header: Iterable[str] = ["???"]

    def __init__(
        self,
        content,
        NRST: int = None,
        FORCEFIELD: FORCEFIELD = None,
        MAKETOPVERSION: MAKETOPVERSION = None,
    ):
        """

        Parameters
        ----------
        content
        NRATT
        FORCEFIELD
        MAKETOPVERSION
        """
        super().__init__(FORCEFIELD=FORCEFIELD, MAKETOPVERSION=MAKETOPVERSION, content=content)

        if isinstance(content, list) and all([isinstance(x, str) for x in content]):
            self.read_content_from_str(content)
        elif isinstance(content, Iterable) and all([isinstance(x, atom_mass_type) for x in content]):
            self.content = content
        else:
            raise IOError("I don't understand the type of content: " + str(type(content)))

        if NRST is None:
            self.NRST = len(self.content)
        elif isinstance(NRST, int):
            if NRST == len(self.content):  # CHECK FOR POSSIBLE ERROR
                self.NRST = NRST
            else:
                raise ValueError("IN number of terms NRST is not equal to the ammount of terms.")
        else:
            raise IOError("I don't understand the type of NRST: " + str(type(NRST)))

    def read_content_from_str(self, content: str):
        # TODO: implement
        # warnings.warn("SPECIAL LJ BLOCK IS NOT IMPLEMENTED!")
        return []


###################################################################
# Top() class blocks
###################################################################


class soluteatom_type(_generic_field):
    def __init__(
        self,
        ATNM: int,
        MRES: int,
        PANM: str,
        IAC: int,
        MASS: float,
        CG: float,
        CGC: int,
        INE: int,
        INEvalues,
        INE14: int,
        INE14values,
    ):
        """soluteatom_type

        Parameters
        ----------
        ATNM : int
            [description]
        MRES : int
            [description]
        PANM : str
            [description]
        IAC : int
            [description]
        MASS : float
            [description]
        CG : float
            [description]
        CGC : int
            [description]
        INE : int
            [description]
        INEvalues : [type]
            [description]
        INE14 : int
            [description]
        INE14values : [type]
            [description]
        """
        self.ATNM = ATNM
        self.MRES = MRES
        self.PANM = PANM
        self.IAC = IAC
        self.MASS = MASS
        self.CG = CG
        self.CGC = CGC
        self.INE = INE
        self.INEvalues = INEvalues
        self.INE14 = INE14
        self.INE14values = INE14values

    def to_string(self):
        str_line = (
            "\t"
            + str(self.ATNM)
            + "\t"
            + str(self.MRES)
            + "\t"
            + str(self.PANM)
            + "\t"
            + str(self.IAC)
            + "\t"
            + str(self.MASS)
            + "\t"
            + str(self.CG)
            + "\t"
            + str(self.CGC)
            + "\t"
            + str(self.INE)
        )
        lcounter = 0
        temp_INE = len(self.INEvalues)
        for iter in self.INEvalues:
            str_line += "\t" + str(iter).strip()
            lcounter += 1
            if (lcounter % 6) == 0 and temp_INE > 6:
                str_line += "\n\t\t\t\t\t\t\t\t\t\t"
                temp_INE -= 6
        str_line += "\n\t\t\t\t\t\t\t\t\t\t" + str(self.INE14)
        for iter in self.INE14values:
            str_line += "\t" + str(iter)
        str_line += "\n"
        return str_line


class bondstretchtype_type(_generic_field):
    def __init__(self, CB: float, CHB: float, B0: float):
        """
               GROMOS bondstretchtype for a single pair

        Parameters
        ----------
        CB: float
            quartic force constant
        CHB: float
            harmonic force constant
        B0: float
            bond length at minimum energy
        """
        self.CB = CB
        self.CHB = CHB
        self.B0 = B0

    def to_string(self):
        str_line = (
            "\t" + "{:.5e}".format(self.CB) + "\t" + "{:.5e}".format(self.CHB) + "\t" + "{:.5e}".format(self.B0) + "\n"
        )
        return str_line


class bondanglebendtype_type(_generic_field):
    def __init__(self, CT: float, CHT: float, T0: float):
        """
               GROMOS bondanglebendtype for a single angle

        Parameters
        ----------
        CT: float
            quartic force constant
        CHT: float
            harmonic force constant
        T0: float
            angle at minimum energy
        """
        self.CT = CT
        self.CHT = CHT
        self.T0 = T0

    def to_string(self):
        str_line = (
            "\t" + "{:.5e}".format(self.CT) + "\t" + "{:.5e}".format(self.CHT) + "\t" + "{:.5e}".format(self.T0) + "\n"
        )
        return str_line


class top_bond_type(_generic_field):
    def __init__(self, IB: int, JB: int, ICB: int):
        """
               GROMOS bond definition for a single pair

        Parameters
        ----------
        IB: int
            Atom number i
        JB: int
            Atom number j
        ICB: int
            Bond type code
        """
        self.IB = IB
        self.JB = JB
        self.ICB = ICB

    def to_string(self):
        str_line = "\t" + str(self.IB) + "\t" + str(self.JB) + "\t" + str(self.ICB) + "\n"
        return str_line


class bondangle_type(_generic_field):
    def __init__(self, IT: int, JT: int, KT: int, ICT: int):
        """
               GROMOS bondangleype for a single pair

        Parameters
        ----------
        IT: int
            atom number in angle
        JT: int
            atom number in angle
        KT: int
            atom number in angle
        ICT: int
            bond angle type code
        """
        self.IT = IT
        self.JT = JT
        self.KT = KT
        self.ICT = ICT

    def to_string(self):
        str_line = "\t" + str(self.IT) + "\t" + str(self.JT) + "\t" + str(self.KT) + "\t" + str(self.ICT) + "\n"
        return str_line


class impdihedraltype_type(_generic_field):
    def __init__(self, CQ: float, Q0: float):
        """
               GROMOS impdihedraltype for a single pair

        Parameters
        ----------
        CQ: float
            force constant of improper dihedral per degrees square
        Q0: float
            improper dihedral angle at minimum energy in degrees
        """
        self.CQ = CQ
        self.Q0 = Q0

    def to_string(self):
        str_line = "\t" + "{:.5e}".format(self.CQ) + "\t" + "{:.5e}".format(self.Q0) + "\n"
        return str_line


class impdihedralh_type(_generic_field):
    def __init__(self, IQH: int, JQH: int, KQH: int, LQH: int, ICQH: int):
        """
               GROMOS impdihedralH for a single pair

        Parameters
        ----------
        IQH:int
        JQH:int
        KQH:int
        LQH:int
            IQH,JQH,KQH,LQH: atom sequence numbers of atoms forming an improper dihedral
        ICQH:int
            improper dihedral type code

        """
        self.IQH = IQH
        self.JQH = JQH
        self.KQH = KQH
        self.LQH = LQH
        self.ICQH = ICQH

    def to_string(self):
        str_line = (
            "\t"
            + str(self.IQH)
            + "\t"
            + str(self.JQH)
            + "\t"
            + str(self.KQH)
            + "\t"
            + str(self.LQH)
            + "\t"
            + str(self.ICQH)
            + "\n"
        )
        return str_line


class impdihedral_type(_generic_field):
    def __init__(self, IQ: int, JQ: int, KQ: int, LQ: int, ICQ: int):
        """
               GROMOS impdihedral for a single pair

        Parameters
        ----------
        IQ:int
        JQ:int
        KQ:int
        LQ:int
            IQ,JQ,KQ,LQ: atom sequence numbers of atoms forming an improper dihedral
        ICQ:int
            improper dihedral type code

        """
        self.IQ = IQ
        self.JQ = JQ
        self.KQ = KQ
        self.LQ = LQ
        self.ICQ = ICQ

    def to_string(self):
        str_line = (
            "\t"
            + str(self.IQ)
            + "\t"
            + str(self.JQ)
            + "\t"
            + str(self.KQ)
            + "\t"
            + str(self.LQ)
            + "\t"
            + str(self.ICQ)
            + "\n"
        )
        return str_line


class torsdihedraltype_type(_generic_field):
    def __init__(self, CP: float, PD: float, NP: int):
        """
               GROMOS dihedraltype for a single pair

        Parameters
        ----------
        CP:float
            force constant
        PD:float
            phase-shift angle
        NP:int
            multiplicity
        """
        self.CP = CP
        self.PD = PD
        self.NP = NP

    def to_string(self):
        str_line = "\t" + "{:.5e}".format(self.CP) + "\t" + "{:.5e}".format(self.PD) + "\t" + str(self.NP) + "\n"
        return str_line


class dihedralh_type(_generic_field):
    def __init__(self, IPH: int, JPH: int, KPH: int, LPH: int, ICPH: int):
        """
               GROMOS dihedral for a single pair

        Parameters
        ----------
        """
        self.IPH = IPH
        self.JPH = JPH
        self.KPH = KPH
        self.LPH = LPH
        self.ICPH = ICPH

    def to_string(self):
        str_line = (
            "\t"
            + str(self.IPH)
            + "\t"
            + str(self.JPH)
            + "\t"
            + str(self.KPH)
            + "\t"
            + str(self.LPH)
            + "\t"
            + str(self.ICPH)
            + "\n"
        )
        return str_line


class top_dihedral_type(_generic_field):
    def __init__(self, IP: int, JP: int, KP: int, LP: int, ICP: int):
        """
               GROMOS dihedral for a single pair

        Parameters
        ----------
        """
        self.IP = IP
        self.JP = JP
        self.KP = KP
        self.LP = LP
        self.ICP = ICP

    def to_string(self):
        str_line = (
            "\t"
            + str(self.IP)
            + "\t"
            + str(self.JP)
            + "\t"
            + str(self.KP)
            + "\t"
            + str(self.LP)
            + "\t"
            + str(self.ICP)
            + "\n"
        )
        return str_line


class crossgihedralh_type(_generic_field):
    def __init__(self, APH: int, BPH: int, CPH: int, DPH: int, EPH: int, FPH: int, GPH: int, HPH: int, ICCH: int):
        """
        GROMOS Cross Dihedral type for H

        Parameters
        ----------
        APH : int
            number of atoms forming a dihedral
        BPH : int
            number of atoms forming a dihedral
        CPH : int
            number of atoms forming a dihedral
        DPH : int
            number of atoms forming a dihedral
        EPH : int
            number of atoms forming a dihedral
        FPH : int
            number of atoms forming a dihedral
        GPH : int
            number of atoms forming a dihedral
        HPH : int
            number of atoms forming a dihedral
        ICCH : int
            dihedral type code
        """

        self.APH = APH
        self.BPH = BPH
        self.CPH = CPH
        self.DPH = DPH
        self.EPH = EPH
        self.FPH = FPH
        self.GPH = GPH
        self.HPH = HPH
        self.ICCH = ICCH

    def to_string(self):
        str_line = (
            "\t"
            + str(self.APH)
            + "\t"
            + str(self.BPH)
            + "\t"
            + str(self.CPH)
            + "\t"
            + str(self.DPH)
            + "\t"
            + str(self.EPH)
            + "\t"
            + str(self.FPH)
            + "\t"
            + str(self.GPH)
            + "\t"
            + str(self.HPH)
            + "\t"
            + str(self.ICCH)
            + "\n"
        )
        return str_line


class crossgihedral_type(_generic_field):
    def __init__(self, AP: int, BP: int, CP: int, DP: int, EP: int, FP: int, GP: int, HP: int, ICC: int):
        """
        GROMOS Cross Dihedral type for NON H Atoms

        Parameters
        ----------
        AP : int
            number of atoms forming a dihedral
        BP : int
            number of atoms forming a dihedral
        CP : int
            number of atoms forming a dihedral
        DP : int
            number of atoms forming a dihedral
        EP : int
            number of atoms forming a dihedral
        FP : int
            number of atoms forming a dihedral
        GP : int
            number of atoms forming a dihedral
        HP : int
            number of atoms forming a dihedral
        ICC : int
            dihedral type code
        """

        self.AP = AP
        self.BP = BP
        self.CP = CP
        self.DP = DP
        self.EP = EP
        self.FP = FP
        self.GP = GP
        self.HP = HP
        self.ICC = ICC

    def to_string(self):
        str_line = (
            "\t"
            + str(self.AP)
            + "\t"
            + str(self.BP)
            + "\t"
            + str(self.CP)
            + "\t"
            + str(self.DP)
            + "\t"
            + str(self.EP)
            + "\t"
            + str(self.FP)
            + "\t"
            + str(self.GP)
            + "\t"
            + str(self.HP)
            + "\t"
            + str(self.ICC)
            + "\n"
        )
        return str_line


class ljparameters_type(_generic_field):
    def __init__(self, IAC: int, JAC: int, C12: float, C6: float, CS12: float, CS6: float):
        """
               GROMOS LJ parameter pair

        Parameters
        ----------
        """
        self.IAC = IAC
        self.JAC = JAC
        self.C12 = C12
        self.C6 = C6
        self.CS12 = CS12
        self.CS6 = CS6

    def to_string(self):
        str_line = (
            "\t"
            + str(self.IAC)
            + "\t"
            + str(self.JAC)
            + "\t"
            + "{:.6e}".format(self.C12)
            + "\t"
            + "{:.6e}".format(self.C6)
            + "\t"
            + "{:.6e}".format(self.CS12)
            + "\t"
            + "{:.6e}".format(self.CS6)
            + "\n"
        )
        return str_line


class ljexception_type(_generic_field):
    def __init__(self, AT1: int, AT2: int, C12: float, C6: float):
        """
               GROMOS LJ exception pair

        Parameters
        ----------
        """
        self.AT1 = AT1
        self.AT2 = AT2
        self.C12 = C12
        self.C6 = C6

    def to_string(self):
        str_line = (
            "\t"
            + str(self.AT1)
            + "\t"
            + str(self.AT2)
            + "\t"
            + "{:.6e}".format(self.C12)
            + "\t"
            + "{:.6e}".format(self.C6)
            + "\n"
        )
        return str_line


class solventatom_type(_generic_field):
    def __init__(self, I: int, ANMS: str, IACS: int, MASS: float, CGS: float):  # noqa: E741
        """
               GROMOS solventatom line

        Parameters
        ----------
        """
        self.I = I  # noqa: E741
        self.ANMS = ANMS
        self.IACS = IACS
        self.MASS = MASS
        self.CGS = CGS

    def to_string(self):
        str_line = (
            "\t"
            + str(self.I)
            + "\t"
            + str(self.ANMS)
            + "\t"
            + str(self.IACS)
            + "\t"
            + "{:.5e}".format(self.MASS)
            + "\t"
            + "{:.5e}".format(self.CGS)
            + "\n"
        )
        return str_line


class solventconstr_type(_generic_field):
    def __init__(self, ICONS: int, JCONS: int, CONS: float):
        """
               GROMOS SOLVENTCONSTR entry

        Parameters
        ----------
        """
        self.ICONS = ICONS
        self.JCONS = JCONS
        self.CONS = CONS

    def to_string(self):
        str_line = "\t" + str(self.ICONS) + "\t" + str(self.JCONS) + "\t" + str(self.CONS) + "\n"
        return str_line


class constraint_type(_generic_field):
    def __init__(self, IC: int, JC: int, ICC: float):
        """[summary]

        Parameters
        ----------
        IC : int
            [description]
        JC : int
            [description]
        ICC : float
            [description]
        """
        self.IC = IC
        self.JC = JC
        self.ICC = ICC

    def to_string(self):
        str_line = (
            self.fieldseperator
            + str(self.IC)
            + self.fieldseperator
            + str(self.JC)
            + self.fieldseperator
            + str(self.ICC)
            + self.lineseperator
        )
        return str_line


class _topology_table_block(_iterable_topology_block):
    table_header: Iterable[str]
    table_line_type = _generic_field

    def __init__(
        self,
        content: (str or dict or None),
        FORCEFIELD: FORCEFIELD = None,
        MAKETOPVERSION: MAKETOPVERSION = None,
        **kwargs
    ):
        """
        Parent class for all table like GROMOS topolgy blocks.
        Offers a standard implementation of read and write functions

        Requirements for child classes:
            table_header and table_line_type need to be defined
            additional attributes can be passed via kwargs

        Parameters
        ----------
        content : str or dict or None
            content of the table like GROMOS block
        FORCEFIELD : FORCEFIELD, optional
            [description], by default None
        MAKETOPVERSION : MAKETOPVERSION, optional
            [description], by default None
        """
        # set attributes
        for attribute in vars(__class__):
            if attribute.isupper():  # is_allcapital()):
                setattr(self, attribute, kwargs[attribute])

        # init _iterable_topology_block
        super().__init__(FORCEFIELD=FORCEFIELD, MAKETOPVERSION=MAKETOPVERSION, content=content)

        if len(kwargs.keys()) == 1:
            for key, value in kwargs.items():
                if value is None:
                    setattr(self, key, len(self.content))
                elif isinstance(value, int):
                    if value == len(self.content):  # CHECK FOR POSSIBLE ERROR
                        setattr(self, key, value)
                    else:
                        raise ValueError("In " + self.name + " is " + str(key) + " not equal to the ammount.")
                else:
                    raise IOError("I don't understand the type of " + str(key) + ": " + str(type(key)))

    def _check_import_method(self, content: str = None):
        if isinstance(content, list) and all([isinstance(x, str) for x in content]):
            self.read_content_from_str(content)
        elif isinstance(content, Iterable) and all([isinstance(x, type(self.table_line_type)) for x in content]):
            self.content = content
        elif isinstance(content, str):
            self.read_content_from_str(content.split(self.line_seperator))
        else:
            raise IOError("I don't understand the type of content: " + str(type(content)))

    def read_content_from_str(self, content: str):
        if not hasattr(self, "table_header"):
            raise Exception("Could not find table_header of " + self.name)
        elif not hasattr(self, "table_line_type"):
            raise Exception("Could not find table_line_type of " + self.name)
        else:
            if isinstance(content, str):
                lines = content.split("\n")
            else:
                lines = content
            # Table Reading:
            table_start = 0
            for line in lines:
                table_start += 1
                if all([field in line for field in self.table_header]):
                    break

            if table_start > len(lines):
                raise ValueError("Could not find the TABLE start in " + self.name)
            else:
                self._read_table(lines[table_start:])

    def _read_table(self, table: str):
        # get information of the needed structure of the sub class
        signature = inspect.signature(self.table_line_type.__init__)
        parameter_name = [name for name in signature.parameters if (name != "self")]
        parameter_type = {name: signature.parameters[name].annotation for name in parameter_name}
        # loop over the table (=content) to create the sub classes (=table_line_type)
        for table_line in table:
            if not (table_line.startswith("#") or len(table_line) == 0):
                # pre parse all non-empty non-comment lines into a list of strings
                fields = table_line.strip().split()
                if len(fields) != len(parameter_name):
                    raise Exception(
                        "Fields are not matching the ammount of needed arguments!\n "
                        "#fileds: " + str(len(fields)) + "\t#args: " + str(len(parameter_name)) + "\n\n "
                        "require: " + str(parameter_name) + "\t got: " + str(fields)
                    )
                # generate arguments dict for line parsing (= table_line_type class construction)
                kwargs = {key: parameter_type[key](field) for key, field in zip(parameter_name, fields)}
                self.content.append(self.table_line_type(**kwargs))
        pass

    def block_to_string(self) -> str:
        result = "#" + self.field_seperator + self.field_seperator.join(self.table_header) + self.line_seperator
        for x in self.content:
            result += x.to_string()
        return result


class PHYSICALCONSTANTS(_topology_block):
    def __init__(
        self,
        content: (str or dict or None or __class__),
        FORCEFIELD: FORCEFIELD = None,
        MAKETOPVERSION: MAKETOPVERSION = None,
    ):
        # Default definition of physical constants
        self.FPEPSI = 138.9354
        self.HBAR = 0.0635078
        self.SPDL = 299792.458
        self.BOLTZ = 0.00831441
        super().__init__(FORCEFIELD=FORCEFIELD, MAKETOPVERSION=MAKETOPVERSION, content=content)

    def _check_import_method(self, content: str = None):
        # elif (type(content) == __class__):
        #    self.content = content
        if content == [[""]] or content == [""] or content is None:
            self.content = [self.FPEPSI, self.HBAR, self.SPDL, self.BOLTZ]
        elif isinstance(content, list) and all([isinstance(x, str) for x in content]):
            self.read_content_from_str(content)
        elif isinstance(content, str):
            self.read_content_from_str(content.split(self.line_seperator))
        elif isinstance(content, tuple) and len(content) == 4:
            self.FPEPSI, self.HBAR, self.SPDL, self.BOLTZ = content
            self.content = [self.FPEPSI, self.HBAR, self.SPDL, self.BOLTZ]
        else:
            raise IOError("I don't understand the type of content: " + str(type(content)))

    def read_content_from_str(self, content: str):
        if isinstance(content, str):
            lines = content.split("\n")
        else:
            lines = content

        stash = []
        for field in lines:
            if not field.strip().startswith("#") and not len(field.strip()) == 0:
                stash.append(float(field.strip()))
        if len(stash) >= 4:
            self.FPEPSI = stash[0]
            self.HBAR = stash[1]
            self.SPDL = stash[2]
            self.BOLTZ = stash[3]
            self.content = (self.FPEPSI, self.HBAR, self.SPDL, self.BOLTZ)
        elif len(stash) == 0:
            self.content = (self.FPEPSI, self.HBAR, self.SPDL, self.BOLTZ)
        else:
            raise IOError("Not enough arguments provided in PHYSICALCONSTANTS")

    def block_to_string(self) -> str:
        result = self.name + "\n"
        result += "# FPEPSI: 1.0/(4.0*PI*EPS0) (EPS0 is the permittivity of vacuum)" + self.line_seperator
        result += str(self.FPEPSI) + self.line_seperator
        result += "# HBAR: Planck's constant HBAR = H/(2* PI)" + self.line_seperator
        result += str(self.HBAR) + self.line_seperator
        result += "# SPDL: Speed of light (nm/ps)" + self.line_seperator
        result += str(self.SPDL) + self.line_seperator
        result += "# BOLTZ: Boltzmann's constant kB" + self.line_seperator
        result += str(self.BOLTZ) + self.line_seperator
        result += "END\n"
        return result


class TOPVERSION(_topology_block):
    def __init__(
        self,
        content: (str or dict or None or __class__),
        FORCEFIELD: FORCEFIELD = None,
        MAKETOPVERSION: MAKETOPVERSION = None,
    ):
        super().__init__(FORCEFIELD=FORCEFIELD, MAKETOPVERSION=MAKETOPVERSION, content=content)


class ATOMTYPENAME(_topology_block):
    def __init__(
        self,
        content: (str or dict or None or __class__),
        FORCEFIELD: FORCEFIELD = None,
        MAKETOPVERSION: MAKETOPVERSION = None,
    ):
        super().__init__(FORCEFIELD=FORCEFIELD, MAKETOPVERSION=MAKETOPVERSION, content=content)


class RESNAME(_topology_block):
    def __init__(
        self,
        content: (str or dict or None or __class__),
        FORCEFIELD: FORCEFIELD = None,
        MAKETOPVERSION: MAKETOPVERSION = None,
    ):
        super().__init__(FORCEFIELD=FORCEFIELD, MAKETOPVERSION=MAKETOPVERSION, content=content)


class SOLUTEATOM(_iterable_topology_block):
    NRP: int
    table_header: Iterable[str] = ["IB", "JB", "ICB"]

    def __init__(
        self,
        content: (str or dict or None or Type[_iterable_topology_block]),
        FORCEFIELD: FORCEFIELD = None,
        MAKETOPVERSION: MAKETOPVERSION = None,
    ):
        super().__init__(FORCEFIELD=FORCEFIELD, MAKETOPVERSION=MAKETOPVERSION, content=content)

    def _check_import_method(self, content=None):
        if isinstance(content, list) and all([isinstance(x, str) for x in content]):
            self.read_content_from_str(content)
        elif type(content) == __class__:
            self.content = content
        elif content is __class__:
            self.content = content

    def read_content_from_str(self, content: str):
        contentLines = []
        if isinstance(content, str):
            lines = content.split("\n")
        else:
            lines = content

        for field in lines:
            if not field.strip().startswith("#") and not len(field.strip()) == 0:
                contentLines.append(field)

        # set NRP and check for sanity
        try:
            self.NRP = int(contentLines.pop(0))
        except Exception:
            self.NRP = 0
        if self.NRP < 0:
            raise IOError("NPR in SOLUTEATOM Block is " + str(self.NRP))
        elif self.NRP == 0:
            content = None
        else:
            for _ in range(self.NRP):  # main import loop
                dump1 = contentLines.pop(0).strip().split()
                if len(dump1) < 8:
                    raise IOError("Not enough arguments provided in SOLUTEATOM Block")
                else:
                    ATNM, MRES, PANM, IAC, MASS, CG, CGC, INE = dump1[0:8]
                    if 1 <= int(INE):
                        INEvalues = [int(i) for i in dump1[8:]]
                        # keep reading in lines until we have all the data needed.
                        while int(INE) > len(INEvalues):
                            try:
                                if len(contentLines) == 0:
                                    raise IOError(
                                        "Not enough lines provided for multi line INE in SOLUTEATOM Block\nATNM="
                                        + str(ATNM)
                                        + " MRES="
                                        + str(MRES)
                                    )
                                elif any(i in contentLines[0] for i in ["\t\t\t\t\t", "                   "]):
                                    INEvalues.extend([int(i) for i in contentLines.pop(0).strip().split()])
                                else:
                                    raise IOError(
                                        "no intendation detected for mult line INE in SOLUTEATOM Block or too large number for INE\nATNM="
                                        + str(ATNM)
                                        + " MRES="
                                        + str(MRES)
                                    )
                            except IOError:
                                raise IOError("Problem reading INE for ATNM=" + str(ATNM) + " MRES=" + str(MRES))
                                break
                    else:
                        INEvalues = []

                dump2 = contentLines.pop(0).strip().split()
                if len(dump2) < 1:
                    raise IOError(
                        "Not enough arguments provided in SOLUTEATOM Block\nATNM=" + str(ATNM) + " MRES=" + str(MRES)
                    )
                else:
                    INE14 = dump2[0]
                    if 1 <= int(INE14):
                        INE14values = [int(i) for i in dump2[1:]]
                        # keep reading in lines until we have all the data needed.
                        while int(INE14) > len(INE14values):
                            try:
                                if len(contentLines) == 0:
                                    raise IOError(
                                        "Not enough lines provided for multi line INE14 in SOLUTEATOM Block\nATNM="
                                        + str(ATNM)
                                        + " MRES="
                                        + str(MRES)
                                    )
                                elif any(i in contentLines[0] for i in ["\t\t\t\t\t", "                   "]):
                                    INE14values.extend([int(i) for i in contentLines.pop(0).strip().split()])
                                else:
                                    raise IOError(
                                        "no intendation detected for mult line INE14 in SOLUTEATOM Block or too large number for INE14\nATNM="
                                        + str(ATNM)
                                        + " MRES="
                                        + str(MRES)
                                    )
                            except IOError:
                                raise IOError("Problem reading INE14 for ATNM=" + str(ATNM) + " MRES=" + str(MRES))
                                break
                    else:
                        INE14values = []
                # pass everything to the subclass maker
                params = soluteatom_type(
                    int(ATNM),
                    int(MRES),
                    PANM,
                    int(IAC),
                    float(MASS),
                    float(CG),
                    int(CGC),
                    int(INE),
                    INEvalues,
                    int(INE14),
                    INE14values,
                )
                self.content.append(params)

    def block_to_string(self) -> str:
        result = self.name + self.line_seperator
        result += "#   NRP: number of solute atoms" + self.line_seperator
        result += self.field_seperator + str(self.NRP) + self.line_seperator
        result += "#  ATNM: atom number\n#  MRES: residue number\n#  PANM: atom name of solute atom\n#   IAC: integer (van der Waals) atom type code\n#  MASS: mass of solute atom\n#    CG: charge of solute atom\n#   CGC: charge group code (0 or 1)\n#   INE: number of excluded atoms\n# INE14: number of 1-4 interactions\n# ATNM MRES PANM IAC     MASS       CG  CGC INE\n#                                           INE14\n"
        for iter in self.content:
            result += iter.to_string()
        result += "END\n"
        return result


class BONDSTRETCHTYPE(_topology_table_block):
    NBTY: int
    table_header: Iterable[str] = ["CB", "CHB", "B0"]
    table_line_type = bondstretchtype_type

    def __init__(
        self,
        content: Union[Iterable[bondstretchtype_type], str],
        FORCEFIELD: FORCEFIELD = None,
        MAKETOPVERSION: MAKETOPVERSION = None,
        NBTY=None,
    ):
        """
                       GROMOS BONDSTRETCHTYPE block

        Parameters
        ----------
        content: Union[Iterable[bondstretchtype_type], str]
        FORCEFIELD : FORCEFIELD
        MAKETOPVERSION : MAKETOPVERSION
        NBTY : int, optional
            Number of bondstretchtypes
        """
        kwargs = {"NBTY": NBTY}
        super().__init__(content=content, FORCEFIELD=FORCEFIELD, MAKETOPVERSION=MAKETOPVERSION, **kwargs)

    def read_content_from_str(self, content: str):
        super().read_content_from_str(content)

    def block_to_string(self) -> str:
        result = self.name + "\n"
        result += "#" + self.field_seperator + "NBTY: number of covalent bond types" + self.line_seperator
        result += self.field_seperator + str(self.NBTY) + self.line_seperator
        result += super().block_to_string()
        result += "END\n"
        return result


class BOND(_topology_table_block):
    NBON: int = 1
    table_header: Iterable[str] = ["IB", "JB", "ICB"]
    table_line_type = top_bond_type

    def __init__(
        self,
        content: Union[Iterable[top_bond_type], str],
        FORCEFIELD: FORCEFIELD = None,
        MAKETOPVERSION: MAKETOPVERSION = None,
        NBON=None,
    ):
        """
                       GROMOS BOND block

        Parameters
        ----------
        content: Union[Iterable[top_bond_type], str]
        FORCEFIELD : FORCEFIELD
        MAKETOPVERSION : MAKETOPVERSION
        NBON : int, optional
            Number of bonds
        """
        kwargs = {"NBON": NBON}
        super().__init__(content=content, FORCEFIELD=FORCEFIELD, MAKETOPVERSION=MAKETOPVERSION, **kwargs)

    def read_content_from_str(self, content: str):
        super().read_content_from_str(content)

    def block_to_string(self) -> str:
        result = self.name + "\n"
        result += (
            "#" + self.field_seperator + "NBON: number of bonds NOT involving H atoms in solute" + self.line_seperator
        )
        result += self.field_seperator + str(self.NBON) + self.line_seperator
        result += super().block_to_string()
        result += "END\n"
        return result


class BONDH(_topology_table_block):
    NBONH: int = 1
    table_header: Iterable[str] = ["IBH", "JBH", "ICBH"]
    table_line_type = top_bond_type  # reused data type for simplicity

    def __init__(
        self,
        content: Union[Iterable[top_bond_type], str],
        FORCEFIELD: FORCEFIELD = None,
        MAKETOPVERSION: MAKETOPVERSION = None,
        NBONH=None,
    ):
        """
                       GROMOS BONDH block

        Parameters
        ----------
        content: Union[Iterable[top_bond_type], str]
        FORCEFIELD : FORCEFIELD
        MAKETOPVERSION : MAKETOPVERSION
        NBONH : int, optional
            Number of bonds with H
        """
        kwargs = {"NBONH": NBONH}
        super().__init__(content=content, FORCEFIELD=FORCEFIELD, MAKETOPVERSION=MAKETOPVERSION, **kwargs)

    def read_content_from_str(self, content: str):
        super().read_content_from_str(content)

    def block_to_string(self) -> str:
        result = self.name + "\n"
        result += (
            "#" + self.field_seperator + "NBONH: number of bonds involving H atoms in solute" + self.line_seperator
        )
        result += self.field_seperator + str(self.NBONH) + self.line_seperator
        result += super().block_to_string()
        result += "END\n"
        return result


class BONDANGLEBENDTYPE(_topology_table_block):
    NBTY: int
    table_header: Iterable[str] = ["CT", "CHT", "T0"]
    table_line_type = bondanglebendtype_type

    def __init__(
        self,
        content: Union[Iterable[bondanglebendtype_type], str],
        FORCEFIELD: FORCEFIELD = None,
        MAKETOPVERSION: MAKETOPVERSION = None,
        NBTY=None,
    ):
        """
                       GROMOS BONDSTRETCHTYPE block

        Parameters
        ----------
        content: Union[Iterable[bondanglebendtype_type], str]
        FORCEFIELD : FORCEFIELD
        MAKETOPVERSION : MAKETOPVERSION
        NBTY : int, optional
            Number of bondstretchtypes
        """
        kwargs = {"NBTY": NBTY}
        super().__init__(content=content, FORCEFIELD=FORCEFIELD, MAKETOPVERSION=MAKETOPVERSION, **kwargs)

    def read_content_from_str(self, content: str):
        super().read_content_from_str(content)

    def block_to_string(self) -> str:
        result = self.name + "\n"
        result += "#" + self.field_seperator + "NBTY: number of angle types" + self.line_seperator
        result += self.field_seperator + str(self.NBTY) + self.line_seperator
        result += super().block_to_string()
        result += "END\n"
        return result


class BONDANGLE(_topology_table_block):
    NTHE: int
    table_header: Iterable[str] = ["IT", "JT", "KT", "ICT"]
    table_line_type = bondangle_type

    def __init__(
        self,
        content: Union[Iterable[bondangle_type], str],
        FORCEFIELD: FORCEFIELD = None,
        MAKETOPVERSION: MAKETOPVERSION = None,
        NTHE=None,
    ):
        """
                       GROMOS BONDSTRETCHTYPE block

        Parameters
        ----------
        content: Union[Iterable[bondangle_type], str]
        FORCEFIELD : FORCEFIELD
        MAKETOPVERSION : MAKETOPVERSION
        NTHE : int, optional
            Number of bondangles
        """
        kwargs = {"NTHE": NTHE}
        super().__init__(content=content, FORCEFIELD=FORCEFIELD, MAKETOPVERSION=MAKETOPVERSION, **kwargs)

    def read_content_from_str(self, content: str):
        super().read_content_from_str(content)

    def block_to_string(self) -> str:
        result = self.name + "\n"
        result += "#" + self.field_seperator + "NTHE: number of angles" + self.line_seperator
        result += self.field_seperator + str(self.NTHE) + self.line_seperator
        result += super().block_to_string()
        result += "END\n"
        return result


class BONDANGLEH(_topology_table_block):
    NTHEH: int
    table_header: Iterable[str] = ["ITH", "JTH", "KTH", "ICTH"]
    table_line_type = bondangle_type

    def __init__(
        self,
        content: Union[Iterable[bondangle_type], str],
        FORCEFIELD: FORCEFIELD = None,
        MAKETOPVERSION: MAKETOPVERSION = None,
        NTHEH=None,
    ):
        """
                       GROMOS BONDANGLEH block

        Parameters
        ----------
        content: Union[Iterable[bondangle_type], str]
        FORCEFIELD : FORCEFIELD
        MAKETOPVERSION : MAKETOPVERSION
        NTHEH : int, optional
            Number of bondangles
        """
        kwargs = {"NTHEH": NTHEH}
        super().__init__(content=content, FORCEFIELD=FORCEFIELD, MAKETOPVERSION=MAKETOPVERSION, **kwargs)

    def read_content_from_str(self, content: str):
        super().read_content_from_str(content)

    def block_to_string(self) -> str:
        result = self.name + "\n"
        result += "#" + self.field_seperator + "NTHEH: number of bondangles involving a H" + self.line_seperator
        result += self.field_seperator + str(self.NTHEH) + self.line_seperator
        result += super().block_to_string()
        result += "END\n"
        return result


class IMPDIHEDRALTYPE(_topology_table_block):
    NQTY: int
    table_header: Iterable[str] = ["CQ", "Q0"]
    table_line_type = impdihedraltype_type

    def __init__(
        self,
        content: Union[Iterable[impdihedraltype_type], str],
        FORCEFIELD: FORCEFIELD = None,
        MAKETOPVERSION: MAKETOPVERSION = None,
        NQTY=None,
    ):
        """
                       GROMOS IMPDIHEDRALTYPE block

        Parameters
        ----------
        content: Union[Iterable[impdihedraltype_type], str]
        FORCEFIELD : FORCEFIELD
        MAKETOPVERSION : MAKETOPVERSION
        NQTY : int, optional
            Number of impdihedraltype
        """
        kwargs = {"NQTY": NQTY}
        super().__init__(content=content, FORCEFIELD=FORCEFIELD, MAKETOPVERSION=MAKETOPVERSION, **kwargs)

    def read_content_from_str(self, content: str):
        super().read_content_from_str(content)

    def block_to_string(self) -> str:
        result = self.name + "\n"
        result += "#" + self.field_seperator + "NQTY: number of improper dihedrals" + self.line_seperator
        result += self.field_seperator + str(self.NQTY) + self.line_seperator
        result += super().block_to_string()
        result += "END\n"
        return result


class IMPDIHEDRALH(_topology_table_block):
    NQHIH: int
    table_header: Iterable[str] = ["IQH", "JQH", "KQH", "LQH", "ICQH"]
    table_line_type = impdihedralh_type

    def __init__(
        self,
        content: Union[Iterable[impdihedralh_type], str],
        FORCEFIELD: FORCEFIELD = None,
        MAKETOPVERSION: MAKETOPVERSION = None,
        NQHIH=None,
    ):
        """
                       GROMOS IMPDIHEDRALH block

        Parameters
        ----------
        content: Union[Iterable[impdihedralh_type], str]
        FORCEFIELD : FORCEFIELD
        MAKETOPVERSION : MAKETOPVERSION
        NQHIH : int, optional
            Number of impdihedralH
        """
        kwargs = {"NQHIH": NQHIH}
        super().__init__(content=content, FORCEFIELD=FORCEFIELD, MAKETOPVERSION=MAKETOPVERSION, **kwargs)

    def read_content_from_str(self, content: str):
        super().read_content_from_str(content)

    def block_to_string(self) -> str:
        result = self.name + "\n"
        result += (
            "#" + self.field_seperator + "NQHIH: number of improper dihedrals involving H atoms" + self.line_seperator
        )
        result += self.field_seperator + str(self.NQHIH) + self.line_seperator
        result += super().block_to_string()
        result += "END\n"
        return result


class IMPDIHEDRAL(_topology_table_block):
    NQHI: int
    table_header: Iterable[str] = ["IQ", "JQ", "KQ", "LQ", "ICQ"]
    table_line_type = impdihedral_type

    def __init__(
        self,
        content: Union[Iterable[impdihedral_type], str],
        FORCEFIELD: FORCEFIELD = None,
        MAKETOPVERSION: MAKETOPVERSION = None,
        NQHI=None,
    ):
        """
                       GROMOS IMPDIHEDRAL block

        Parameters
        ----------
        content: Union[Iterable[impdihedral_type], str]
        FORCEFIELD : FORCEFIELD
        MAKETOPVERSION : MAKETOPVERSION
        NQHI : int, optional
            Number of impdihedral
        """
        kwargs = {"NQHI": NQHI}
        super().__init__(content=content, FORCEFIELD=FORCEFIELD, MAKETOPVERSION=MAKETOPVERSION, **kwargs)

    def read_content_from_str(self, content: str):
        super().read_content_from_str(content)

    def block_to_string(self) -> str:
        result = self.name + "\n"
        result += (
            "#"
            + self.field_seperator
            + "NQHI: number of improper dihedrals NOT involving H atoms"
            + self.line_seperator
        )
        result += self.field_seperator + str(self.NQHI) + self.line_seperator
        result += super().block_to_string()
        result += "END\n"
        return result

    # def block_to_string(self) -> str:
    #     result = self.name + "\n"
    #     result += "#" + self.field_seperator + "#  NQHI: number of improper dihedrals" + self.line_seperator
    #     result += self.field_seperator + str(self.NQHI) + self.line_seperator
    #     result += "#" + self.field_seperator + self.field_seperator.join(self.table_header) + self.line_seperator
    #     for x in self.content:
    #         result += x.to_string()
    #     result += "END\n"
    #     return result


class TORSDIHEDRALTYPE(_topology_table_block):
    NPTY: int
    table_header: Iterable[str] = ["CP", "PD", "NP"]
    table_line_type = torsdihedraltype_type

    def __init__(
        self,
        content: Union[Iterable[torsdihedraltype_type], str],
        FORCEFIELD: FORCEFIELD = None,
        MAKETOPVERSION: MAKETOPVERSION = None,
        NPTY=None,
    ):
        """
                       GROMOS IMPDIHEDRAL block

        Parameters
        ----------
        content: Union[Iterable[torsdihedraltype_type], str]
        FORCEFIELD : FORCEFIELD
        MAKETOPVERSION : MAKETOPVERSION
        NQTY : int, optional
            Number of torsion dihedrals
        """
        kwargs = {"NPTY": NPTY}
        super().__init__(content=content, FORCEFIELD=FORCEFIELD, MAKETOPVERSION=MAKETOPVERSION, **kwargs)

    def read_content_from_str(self, content: str):
        super().read_content_from_str(content)

    def block_to_string(self) -> str:
        result = self.name + "\n"
        result += "#" + self.field_seperator + "NPTY: number of torsion dihedrals" + self.line_seperator
        result += self.field_seperator + str(self.NPTY) + self.line_seperator
        result += super().block_to_string()
        result += "END\n"
        return result


class DIHEDRALH(_topology_table_block):
    NPHIH: int
    table_header: Iterable[str] = ["IPH", "JPH", "KPH", "LPH", "ICPH"]
    table_line_type = dihedralh_type

    def __init__(
        self,
        content: Union[Iterable[dihedralh_type], str],
        FORCEFIELD: FORCEFIELD = None,
        MAKETOPVERSION: MAKETOPVERSION = None,
        NPHIH=None,
    ):
        """
                       GROMOS DIHEDRAL block

        Parameters
        ----------
        content: Union[Iterable[dihedralh_type], str]
        FORCEFIELD : FORCEFIELD
        MAKETOPVERSION : MAKETOPVERSION
        NPHIH : int, optional
            Number of dihedralH
        """
        kwargs = {"NPHIH": NPHIH}
        super().__init__(content=content, FORCEFIELD=FORCEFIELD, MAKETOPVERSION=MAKETOPVERSION, **kwargs)

    def read_content_from_str(self, content: str):
        super().read_content_from_str(content)

    def block_to_string(self) -> str:
        result = self.name + "\n"
        result += (
            "#" + self.field_seperator + "NPHIH: number of torsion dihedrals involving H atoms" + self.line_seperator
        )
        result += self.field_seperator + str(self.NPHIH) + self.line_seperator
        result += super().block_to_string()
        result += "END\n"
        return result


class DIHEDRAL(_topology_table_block):
    NPHI: int
    table_header: Iterable[str] = ["IP", "JP", "KP", "LP", "ICP"]
    table_line_type = top_dihedral_type

    def __init__(
        self,
        content: Union[Iterable[top_dihedral_type], str],
        FORCEFIELD: FORCEFIELD = None,
        MAKETOPVERSION: MAKETOPVERSION = None,
        NPHI=None,
    ):
        """
                       GROMOS DIHEDRAL block

        Parameters
        ----------
        content: Union[Iterable[top_dihedral_type], str]
        FORCEFIELD : FORCEFIELD
        MAKETOPVERSION : MAKETOPVERSION
        NPHI : int, optional
            Number of tors dihedral
        """
        kwargs = {"NPHI": NPHI}
        super().__init__(content=content, FORCEFIELD=FORCEFIELD, MAKETOPVERSION=MAKETOPVERSION, **kwargs)

    def read_content_from_str(self, content: str):
        super().read_content_from_str(content)

    def block_to_string(self) -> str:
        result = self.name + "\n"
        result += "#" + self.field_seperator + "NPHI: number of dihedrals NOT involving H atoms" + self.line_seperator
        result += self.field_seperator + str(self.NPHI) + self.line_seperator
        result += super().block_to_string()
        result += "END\n"
        return result


class CROSSDIHEDRALH(_topology_table_block):
    NPHIH: int
    table_header: Iterable[str] = ["APH", "BPH", "CPH", "DPH", "EPH", "FPH", "GPH", "HPH", "ICCH"]
    table_line_type = crossgihedralh_type

    def __init__(
        self,
        content: Union[Iterable[crossgihedralh_type], str],
        FORCEFIELD: FORCEFIELD = None,
        MAKETOPVERSION: MAKETOPVERSION = None,
        NPHIH=None,
    ):
        """[summary]

        Parameters
        ----------
        content : Union[Iterable[crossgihedralh_type], str]
            [description]
        FORCEFIELD : FORCEFIELD, optional
            [description], by default None
        MAKETOPVERSION : MAKETOPVERSION, optional
            [description], by default None
        NPHIH : [type], optional
            number of cross dihedrals involving H atoms in solute, by default None
        """
        kwargs = {"NPHIH": NPHIH}
        super().__init__(content=content, FORCEFIELD=FORCEFIELD, MAKETOPVERSION=MAKETOPVERSION, **kwargs)

    def read_content_from_str(self, content: str):
        super().read_content_from_str(content)

    def block_to_string(self) -> str:
        result = self.name + "\n"
        result += "#" + self.field_seperator + "NPHIH: number of dihedrals involving H atoms" + self.line_seperator
        result += self.field_seperator + str(self.NPHIH) + self.line_seperator
        result += super().block_to_string()
        result += "END\n"
        return result


class CROSSDIHEDRAL(_topology_table_block):
    NPHI: int
    table_header: Iterable[str] = ["AP", "BP", "CP", "DP", "EP", "FP", "GP", "HP", "ICC"]
    table_line_type = crossgihedralh_type

    def __init__(
        self,
        content: Union[Iterable[crossgihedral_type], str],
        FORCEFIELD: FORCEFIELD = None,
        MAKETOPVERSION: MAKETOPVERSION = None,
        NPHI=None,
    ):
        """[summary]

        Parameters
        ----------
        content : Union[Iterable[crossgihedral_type], str]
            [description]
        FORCEFIELD : FORCEFIELD, optional
            [description], by default None
        MAKETOPVERSION : MAKETOPVERSION, optional
            [description], by default None
        NPHI : [type], optional
            number of cross dihedrals NOT involving H atoms in solute, by default None
        """
        kwargs = {"NPHI": NPHI}
        super().__init__(content=content, FORCEFIELD=FORCEFIELD, MAKETOPVERSION=MAKETOPVERSION, **kwargs)

    def read_content_from_str(self, content: str):
        super().read_content_from_str(content)

    def block_to_string(self) -> str:
        result = self.name + "\n"
        result += (
            "#" + self.field_seperator + "NPHI: number of cross dihedrals NOT involving H atoms" + self.line_seperator
        )
        result += self.field_seperator + str(self.NPHI) + self.line_seperator
        result += super().block_to_string()
        result += "END\n"
        return result


class LJPARAMETERS(_topology_table_block):
    NRATT2: int
    table_header: Iterable[str] = ["IAC", "JAC", "C12", "C6", "CS12", "CS6"]
    table_line_type = ljparameters_type

    def __init__(
        self,
        content: Union[Iterable[ljparameters_type], str],
        FORCEFIELD: FORCEFIELD = None,
        MAKETOPVERSION: MAKETOPVERSION = None,
        NRATT2=None,
    ):
        """
                       GROMOS LJPARAMETERS block

        Parameters
        ----------
        content: Union[Iterable[ljparameters_type], str]
        FORCEFIELD : FORCEFIELD
        MAKETOPVERSION : MAKETOPVERSION
        NRATT2 : int, optional
            Number of LJPARAMETERS
        """
        kwargs = {"NRATT2": NRATT2}
        super().__init__(content=content, FORCEFIELD=FORCEFIELD, MAKETOPVERSION=MAKETOPVERSION, **kwargs)

    def read_content_from_str(self, content: str):
        super().read_content_from_str(content)

    def block_to_string(self) -> str:
        result = self.name + "\n"
        result += (
            "#"
            + self.field_seperator
            + "NRATT2: number of LJ interaction types = NRATT*(NRATT+1)/2"
            + self.line_seperator
        )
        result += self.field_seperator + str(self.NRATT2) + self.line_seperator
        result += super().block_to_string()
        result += "END\n"
        return result


class _generic_topology_groups(_topology_block):
    NSM: int
    NSP: List[int]

    def __init__(
        self,
<<<<<<< HEAD
        content: Union[str, dict, None, __class__]=None,
=======
        content: Union[str, dict],
>>>>>>> 6cc2ffc7
        FORCEFIELD: FORCEFIELD = None,
        MAKETOPVERSION: MAKETOPVERSION = None,
        NSM: int = None,
        NSP: List[int] = None,
    ):
        if NSP is not None:
            if NSM is not None:
                if len(NSP) == NSM:
                    self.NSM = NSM
                else:
                    raise ValueError("FUn")
            else:
                self.NSM = len(NSP)
            self.NSM = list(map(int, NSM))
            super().__init__(FORCEFIELD=FORCEFIELD, MAKETOPVERSION=MAKETOPVERSION, content=[[NSP, NSM]])
        else:
            super().__init__(FORCEFIELD=FORCEFIELD, MAKETOPVERSION=MAKETOPVERSION, content=content)

            if len(self.content) == 1 and len(self.content[0]) - 1 == int(self.content[0][0]):
                self.NSM = int(self.content[0][0])
                self.NSP = [int(x) for x in self.content[0][1:]]
            elif len(self.content) > 1:
                self.NSM = int(self.content[0][0])
                self.NSP = []
                [
                    self.NSP.extend(list(map(int, t))) if (isinstance(t, list)) else self.NSP.extend([int(t)])
                    for t in self.content[1:]
                ]
            else:
                raise ValueError("SOLUTEMOLECULES has not the correct number of fields.")

        # Clean COntent
        self.content = [[self.NSM]]
        self.content.extend([[x] for x in self.NSP])

    def block_to_string(self) -> str:
        # Clean COntent
        self.content = [[self.NSM]]
        self.content.extend([[x] for x in self.NSP])

        return super().block_to_string()


class SOLUTEMOLECULES(_generic_topology_groups):
    pass

<<<<<<< HEAD
=======

>>>>>>> 6cc2ffc7
class TEMPERATUREGROUPS(_generic_topology_groups):
    pass


class PRESSUREGROUPS(_generic_topology_groups):
    pass


class LJEXCEPTIONS(_topology_table_block):
    NEX: int
    table_header: Iterable[str] = ["AT1", "AT2", "C12", "C6"]
    table_line_type = ljexception_type

    def __init__(
        self,
        content: Union[Iterable[ljexception_type], str],
        FORCEFIELD: FORCEFIELD = None,
        MAKETOPVERSION: MAKETOPVERSION = None,
        NEX=None,
    ):
        """
                       GROMOS LJEXCEPTIONS block

        Parameters
        ----------
        content: Union[Iterable[ljexception_type], str]
        FORCEFIELD : FORCEFIELD
        MAKETOPVERSION : MAKETOPVERSION
        NEX : int, optional
            Number of LJEXCEPTIONS
        """
        kwargs = {"NEX": NEX}
        super().__init__(content=content, FORCEFIELD=FORCEFIELD, MAKETOPVERSION=MAKETOPVERSION, **kwargs)

    def read_content_from_str(self, content: str):
        super().read_content_from_str(content)

    def block_to_string(self) -> str:
        result = self.name + "\n"
        result += "# This block defines special LJ-interactions based on atom numbers \n# This overrules the normal LJ-parameters (including 1-4 interactions)\n"
        result += "#" + self.field_seperator + "NEX: number of exceptions" + self.line_seperator
        result += self.field_seperator + str(self.NEX) + self.line_seperator
        result += super().block_to_string()
        result += "END\n"
        return result


class SOLVENTATOM(_topology_table_block):
    NRAM: int
    table_header: Iterable[str] = ["I", "ANMS", "IACS", "MASS", "CGS"]
    table_line_type = solventatom_type

    def __init__(
        self,
        content: Union[Iterable[solventatom_type], str],
        FORCEFIELD: FORCEFIELD = None,
        MAKETOPVERSION: MAKETOPVERSION = None,
        NRAM=None,
    ):
        """
                       GROMOS solventatom block

        Parameters
        ----------
        content: Union[Iterable[solventatom_type], str]
        FORCEFIELD : FORCEFIELD
        MAKETOPVERSION : MAKETOPVERSION
        NRAM : int, optional
            Number of solventatom
        """
        kwargs = {"NRAM": NRAM}
        super().__init__(content=content, FORCEFIELD=FORCEFIELD, MAKETOPVERSION=MAKETOPVERSION, **kwargs)

    def read_content_from_str(self, content: str):
        super().read_content_from_str(content)

    def block_to_string(self) -> str:
        result = self.name + "\n"
        result += "#" + self.field_seperator + "NRAM: number of atoms per solvent molecule" + self.line_seperator
        result += self.field_seperator + str(self.NRAM) + self.line_seperator
        result += super().block_to_string()
        result += "END\n"
        return result


class SOLVENTCONSTR(_topology_table_block):
    NCONS: int
    table_header: Iterable[str] = ["ICONS", "JCONS", "CONS"]
    table_line_type = solventconstr_type

    def __init__(
        self,
        content: Union[Iterable[solventconstr_type], str],
        FORCEFIELD: FORCEFIELD = None,
        MAKETOPVERSION: MAKETOPVERSION = None,
        NCONS=None,
    ):
        """
                       GROMOS SOLVENTCONSTR block

        Parameters
        ----------
        content: Union[Iterable[solventconstr_type], str]
        FORCEFIELD : FORCEFIELD
        MAKETOPVERSION : MAKETOPVERSION
        NCONS : int, optional
            Number of SOLVENTCONSTR
        """
        kwargs = {"NCONS": NCONS}
        super().__init__(content=content, FORCEFIELD=FORCEFIELD, MAKETOPVERSION=MAKETOPVERSION, **kwargs)

    def read_content_from_str(self, content: str):
        super().read_content_from_str(content)

    def block_to_string(self) -> str:
        result = self.name + "\n"
        result += "#" + self.field_seperator + "NCONS: number of constraints" + self.line_seperator
        result += self.field_seperator + str(self.NCONS) + self.line_seperator
        result += super().block_to_string()
        result += "END\n"
        return result


class CONSTRAINT(_topology_table_block):
    NCON: int
    table_header: Iterable[str] = ["IC", "JC", "ICC"]
    table_line_type = constraint_type

    def __init__(
        self,
        content: str or dict or None,
        FORCEFIELD: FORCEFIELD = None,
        MAKETOPVERSION: MAKETOPVERSION = None,
        NCON=None,
    ):
        kwargs = {"NCON": NCON}
        super().__init__(content=content, FORCEFIELD=FORCEFIELD, MAKETOPVERSION=MAKETOPVERSION, **kwargs)

    def read_content_from_str(self, content: str):
        return super().read_content_from_str(content)

    def block_to_string(self) -> str:
        result = self.name + "\n"
        result += "#" + self.field_seperator + "NCON: number of constraints" + self.line_seperator
        result += self.field_seperator + str(self.NCON) + self.line_seperator
        result += super().block_to_string()
        result += "END\n"
        return result


pertubation_lam_state = namedtuple("pertubationLamState", ["IAC", "MASS", "CHARGE"])


class atom_lam_pertubation_state(_generic_field):
    state_format_pattern = " {:>5} {:>5} {:>10.5f}"

    def __init__(
        self,
        NR: int,
        RES: int,
        NAME: str,
        STATES: Dict[int, pertubation_lam_state],
        ALPHLJ: float = 1.0,
        ALPHCRF: float = 1.0,
    ):
        self.NR = int(NR)
        self.RES = int(RES)
        self.NAME = NAME
        self.STATES = STATES
        self.ALPHLJ = float(ALPHLJ)
        self.ALPHCRF = float(ALPHCRF)

    def to_string(self):
        state_str = "".join(
            [
                self.state_format_pattern.format(
                    int(self.STATES[x].IAC), float(self.STATES[x].MASS), float(self.STATES[x].CHARGE)
                )
                for x in sorted(self.STATES)
            ]
        )
        format_str = "{:>5} {:>5} {:>5}" + state_str + " {:10.5f} {:10.5f}\n"
        return format_str.format(self.NR, self.RES, self.NAME, self.ALPHLJ, self.ALPHCRF)


class PERTATOMPARAM(_generic_gromos_block):
    def __init__(
        self,
        STATEATOMS: List[atom_lam_pertubation_state] = None,
        STATEATOMHEADER: Tuple[str] = None,
        NJLA: int = None,
        STATEIDENTIFIERS=None,
        dummy_IAC=22,
        dummy_CHARGE=0.0,
        content: List[str] = None,
    ):

        self.NPTB = 2
        self.dummy_IAC = dummy_IAC
        self.dummy_CHARGE = dummy_CHARGE

        if content is None:
            if STATEATOMHEADER is None:
                self.STATEATOMHEADER = [
                    "NR",
                    "RES",
                    "NAME",
                ]
                self.STATEATOMHEADER += ["ALPHLJ", "ALPHCRF"]
            else:
                self.STATEATOMHEADER = STATEATOMHEADER

            if STATEATOMS is None:
                self.STATEATOMS = []
            else:
                self.STATEATOMS = []
                self.NJLA = 0

                self.add_state_atoms(STATEATOMS)
            super().__init__(used=True, name=__class__.__name__)
        else:
            super().__init__(used=True, name=__class__.__name__, content=content)

        # You can check yourself :)
        if NJLA is not None and not len(STATEATOMS) == NJLA:
            raise ValueError(
                "NJLA must be equal to the length of STATEATOMS! NJLA="
                + str(NJLA)
                + "\t stateatoms"
                + str(len(STATEATOMS))
                + "\n\n"
                + str(self)
            )

    def read_content_from_str(self, content: List[str]):
        field = 0
        NJLA = None
        STATEIDENTIFIERS = None
        STATEATOMHEADER = None
        STATEATOMS = []
        first = True
        stdid = False
        for line in content:
            if "#" in line:
                # comment = line
                if "state_identifiers" in line:
                    stdid = True
                elif stdid:
                    STATEIDENTIFIERS = line.replace("#", "").split()
                    stdid = False
                continue
            else:
                if field > 0:
                    if first:
                        STATEATOMHEADER = [
                            "NR",
                            "RES",
                            "NAME",
                        ]
                        [
                            STATEATOMHEADER.extend(["IAC" + str(x), "MASS" + str(x), "CHARGE" + str(x)])
                            for x in range(1, 3)
                        ]
                        STATEATOMHEADER += ["ALPHLJ", "ALPHCRF"]
                        first = False

                    state_line = {key: value for key, value in zip(STATEATOMHEADER, line.split())}
                    final_state_line = {
                        key: state_line[key]
                        for key in state_line
                        if ("IAC" not in key and "CHARGE" not in key and "MASS" not in key)
                    }
                    states = {
                        x: pertubation_lam_state(
                            IAC=int(round(float(state_line["IAC" + str(x)]))),
                            MASS=float(state_line["MASS" + str(x)]),
                            CHARGE=float(state_line["CHARGE" + str(x)]),
                        )
                        for x in range(1, 3)
                    }

                    final_state_line.update({"STATES": states})
                    STATEATOMS.append(atom_lam_pertubation_state(**final_state_line))

                elif field == 0:
                    NJLA = int(line.strip())
                field += 1

        self.NJLA = NJLA
        self.STATEIDENTIFIERS = STATEIDENTIFIERS
        self.STATEATOMHEADER = STATEATOMHEADER
        self.STATEATOMS = STATEATOMS

    @property
    def nStates(self) -> int:
        return self.NPTB

    @property
    def nTotalStateAtoms(self) -> int:
        return self.NJLA

    @property
    def states(self) -> dict:
        return {
            self.STATEIDENTIFIERS[state - 1]: {
                atom.NR: atom.STATES[state] for atom in sorted(self.STATEATOMS, key=lambda x: x.NR)
            }
            for state in range(1, self.NPTB + 1)
        }

    """
    ADD FUNCTIONS
    """

    def add_state_atoms(self, state_atoms: List[atom_lam_pertubation_state]):
        """
        This function can add states and atoms, but also overwrite state values of existing atoms.
        If a new state is defined only for a subset of atoms, all other atoms are set to the default dummy.
        If a new atom misses a state definition, this state will be set to dummy.
        Parameters
        ----------
        state_atoms: List[atom_eds_pertubation_state]
        """

        # some preperations:
        pre_dummy_state = lambda atomMass: pertubation_lam_state(  # noqa: E731
            IAC=self.dummy_IAC, MASS=atomMass, CHARGE=self.dummy_CHARGE
        )
        insert_id = self.STATEATOMHEADER.index("ALPHLJ")

        # find all new states
        keys = np.array([list(natom.STATES.keys()) for natom in state_atoms], ndmin=1)
        unique_stateIDs = np.unique(np.concatenate(keys))
        # Todo: not urgent; state number adaptation ( present states 1,2,3,4 new state 8 - id should be 5 not 8)
        unique_states = list(map(str, ["state" + str(x) if isinstance(x, Number) else x for x in unique_stateIDs]))

        # insert new state IDs
        off = 0
        for unique_state in unique_stateIDs:
            self.STATEATOMHEADER.insert(insert_id + off, "IAC" + str(unique_state))
            self.STATEATOMHEADER.insert(insert_id + off + 1, "mass" + str(unique_state))
            self.STATEATOMHEADER.insert(insert_id + off + 2, "CHARGE" + str(unique_state))
            off += 3

        # add new state names
        if hasattr(self, "STATEIDENTIFIERS"):
            self.STATEIDENTIFIERS.extend(unique_states)
            self.NPTB += len(unique_states)
        else:
            self.STATEIDENTIFIERS = unique_states
            self.NPTB = len(unique_states)
        # increase the number of new states

        # 1. Update already present atoms:
        atomIDs = [atom.NR for atom in state_atoms]
        for atom in self.STATEATOMS:
            atom.STATES.update({key: val for key, val in atom.STATES.items()})
            possible_masses = [val.MASS for key, val in atom.STATES.items() if (val.MASS > 0)]
            dummy_state = pre_dummy_state(atomMass=possible_masses[0])

            if atom.NR in atomIDs:
                new_atom = state_atoms[atomIDs.index(atom.NR)]

                atom.NAME = new_atom.NAME
                atom.STATES.update({key: val for key, val in new_atom.STATES.items()})
                possible_masses = [val.MASS for key, val in new_atom.STATES.items() if (val.MASS > 0)]
                # add missing dummies
                # print(unique_stateIDs)
                atom.STATES.update({key: dummy_state for key in unique_stateIDs if key not in atom.STATES})

                # remove present atom
                del atomIDs[atomIDs.index(atom.NR)]

            else:
                # add missing dummies
                atom.STATES.update({key: dummy_state for key in unique_stateIDs if key not in atom.STATES})

        # 2. add new atoms
        new_atoms = [atom for atom in state_atoms if (atom.NR in atomIDs)]
        for atom in new_atoms:
            atom.STATES.update({key: val for key, val in atom.STATES.items()})
            possible_masses = [val.MASS for key, val in atom.STATES.items() if (val.MASS > 0)]
            dummy_state = pre_dummy_state(atomMass=possible_masses[0])

            atom.STATES.update({key: dummy_state for key in range(1, self.NPTB + 1) if (key not in atom.STATES)})
            self.STATEATOMS.append(atom)
            self.NJLA += 1

    """
    DELETING FUNCTIONS
    """

    def delete_state(self, stateIDs: (int, List[int]) = None, stateNames: (str, List[str]) = None):
        """
        This function deletes an state column.
        Parameters
        ----------
        stateIDs: int
            number of the state
        Returns
        -------
        """
        if stateIDs is not None:
            if isinstance(stateIDs, int):
                stateIDs = [stateIDs]

            for state in stateIDs:
                for atom in self.STATEATOMS:
                    if state in atom.STATES:
                        del atom.STATES[state]
                del self.STATEIDENTIFIERS[state - 1]
                self.STATEATOMHEADER = [
                    x for x in self.STATEATOMHEADER if (not x == "IAC" + str(state) and not "CHARGE" + str(state) == x)
                ]

            self.NPTB -= len(set(stateIDs))

        elif stateNames is not None:
            if isinstance(stateNames, str):
                stateNames = [stateNames]

            for stateN in stateNames:
                # print(stateN)
                stateID = self.STATEIDENTIFIERS.index(stateN) + 1

                for atom in self.STATEATOMS:
                    if stateID in atom.STATES:
                        del atom.STATES[stateID]

                del self.STATEIDENTIFIERS[stateID - 1]
                self.STATEATOMHEADER = [
                    x
                    for x in self.STATEATOMHEADER
                    if (not x == "IAC" + str(stateID) and not "CHARGE" + str(stateID) == x)
                ]
            self.NPTB -= len(set(stateNames))

        elif stateNames is None and stateIDs is None:
            raise Exception("Please give either stateNames or stateIDs")

    def delete_atom(self, atomNR: (int, List[int])):
        """
        This function removes atom lines from the ptp file.
        Parameters
        ----------
        atomNR: int
            atom to be removed.
        """
        if isinstance(atomNR, int):
            atomNR = [atomNR]

        # ind_offset = 0
        new_STATEATOMS = []
        for ind, atom in enumerate(self.STATEATOMS):
            if atom.NR in atomNR:
                continue
            else:
                new_STATEATOMS.append(atom)

        self.STATEATOMS = new_STATEATOMS
        self.NJLA -= len(atomNR)

    """
    STR FUNCTIONS
    """

    def _state_STATEATOMHEADER_str(self):
        state_format_pattern = (
            "{:>5} {:>5} {:>5}" + "".join([" {:>5}{:>5}{:>10}" for x in range(self.NPTB)]) + "    {:10} {:10}"
        )
        return state_format_pattern.format(*self.STATEATOMHEADER)

    def block_to_string(self) -> str:
        result = self.name + self.line_seperator
        result += (
            "# NJLA "
            + self.field_seperator
            + "NPTB = "
            + self.field_seperator
            + str(self.NPTB)
            + self.field_seperator
            + self.line_seperator
        )
        result += self.field_seperator + str(self.NJLA) + self.line_seperator
        result += "# state_identifiers" + self.line_seperator
        result += (
            "# "
            + self.field_seperator
            + self.field_seperator.join(map(str, self.STATEIDENTIFIERS))
            + self.line_seperator
        )
        result += "# " + self._state_STATEATOMHEADER_str() + self.line_seperator
        result += "".join(map(str, sorted(self.STATEATOMS, key=lambda x: x.NR)))
        result += "END" + self.line_seperator
        return result


class SCALEDINTERACTIONS(_generic_gromos_block):
    def __init__(self, values=None, content=None):
        """
        Not exactly sure what these parameters do
        """

        if content is None:
            super().__init__(used=True, name=__class__.__name__)
            self.values = values
        else:
            super().__init__(used=True, name="SCALEDINTERACTIONS", content=content)

    def block_to_string(self) -> str:

        result = self.name + self.line_seperator
        for i, v in enumerate(self.values):
            result += str(v) + self.field_seperator
            if not i:
                result += self.line_seperator
        result += self.line_seperator + "END\n"
        return result

    def read_content_from_str(self, content):
        # values
        values = []
        values.append(content[0])
        for v in content[1].split():
            values.append(v)

        self.values = values<|MERGE_RESOLUTION|>--- conflicted
+++ resolved
@@ -3033,11 +3033,7 @@
 
     def __init__(
         self,
-<<<<<<< HEAD
-        content: Union[str, dict, None, __class__]=None,
-=======
-        content: Union[str, dict],
->>>>>>> 6cc2ffc7
+        content: Union[str, dict, None]=None,
         FORCEFIELD: FORCEFIELD = None,
         MAKETOPVERSION: MAKETOPVERSION = None,
         NSM: int = None,
@@ -3084,10 +3080,7 @@
 class SOLUTEMOLECULES(_generic_topology_groups):
     pass
 
-<<<<<<< HEAD
-=======
-
->>>>>>> 6cc2ffc7
+
 class TEMPERATUREGROUPS(_generic_topology_groups):
     pass
 
