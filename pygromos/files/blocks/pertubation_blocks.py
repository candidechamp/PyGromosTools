--- conflicted
+++ resolved
@@ -193,13 +193,7 @@
 
     def read_content_from_str(self, content: List[str]):
         field = 0
-<<<<<<< HEAD
-        # comment = ""  # noqa: F841
         NJLA = None
-        # NTPB = None  # noqa: F841
-=======
-        NJLA = None
->>>>>>> 2aeaf774
         STATEIDENTIFIERS = []
         STATEATOMS = []
 
