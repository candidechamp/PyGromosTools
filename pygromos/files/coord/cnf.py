--- conflicted
+++ resolved
@@ -1,14 +1,8 @@
-<<<<<<< HEAD
-import __main__
+import copy
 import os
-import copy
 import mdtraj
 import tempfile
 import nglview as nj
-=======
-import copy
-import os
->>>>>>> 129a4199
 
 from collections import namedtuple, defaultdict
 from typing import Dict, List, Tuple, Union
